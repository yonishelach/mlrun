--- conflicted
+++ resolved
@@ -703,7 +703,14 @@
         secrets = db.list_project_secret_keys(name, provider="kubernetes")
         assert secrets.secret_keys == ["ENV_ARG1", "ENV_ARG2"]
 
-<<<<<<< HEAD
+    def test_failed_schedule_workflow_non_remote_project(self):
+        name = "non-remote-fail"
+        project = self._create_project(name)
+        self.custom_project_names_to_delete.append(name)
+
+        with pytest.raises(mlrun.errors.MLRunInvalidArgumentError):
+            project.run("main", schedule="*/10 * * * *")
+
     def test_load_project_from_endpoint(self):
         name = "load-test"
         background_task = self._run_db.load_project(
@@ -722,13 +729,4 @@
             )
             if background_task_resp.status.state == BackgroundTaskState.succeeded:
                 break
-            assert background_task_resp.status.state == BackgroundTaskState.running
-=======
-    def test_failed_schedule_workflow_non_remote_project(self):
-        name = "non-remote-fail"
-        project = self._create_project(name)
-        self.custom_project_names_to_delete.append(name)
-
-        with pytest.raises(mlrun.errors.MLRunInvalidArgumentError):
-            project.run("main", schedule="*/10 * * * *")
->>>>>>> e0719288
+        assert background_task_resp.status.state == BackgroundTaskState.running