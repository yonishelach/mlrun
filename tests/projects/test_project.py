# Copyright 2018 Iguazio
#
# Licensed under the Apache License, Version 2.0 (the "License");
# you may not use this file except in compliance with the License.
# You may obtain a copy of the License at
#
#   http://www.apache.org/licenses/LICENSE-2.0
#
# Unless required by applicable law or agreed to in writing, software
# distributed under the License is distributed on an "AS IS" BASIS,
# WITHOUT WARRANTIES OR CONDITIONS OF ANY KIND, either express or implied.
# See the License for the specific language governing permissions and
# limitations under the License.
#
import os
import pathlib
import shutil
import tempfile
import unittest.mock
from contextlib import nullcontext as does_not_raise

import inflection
import pytest

import mlrun
import mlrun.errors
import mlrun.projects.project
import mlrun.utils.helpers
import tests.conftest


@pytest.fixture()
def context():
    context = pathlib.Path(tests.conftest.tests_root_directory) / "projects" / "test"
    yield context

    # clean up
    if context.exists():
        shutil.rmtree(context)


def assets_path():
    return pathlib.Path(__file__).absolute().parent / "assets"


def test_sync_functions_with_names_different_than_default():
    project_name = "project-name"
    project = mlrun.new_project(project_name, save=False)

    describe_func = mlrun.import_function("hub://describe")
    # set a different name than the default
    project.set_function(describe_func, "new_describe_func")

    project_function_object = project.spec._function_objects
    project_function_definition = project.spec._function_definitions

    # sync functions - expected to sync the function objects from the definitions
    project.sync_functions()

    assert project.spec._function_objects == project_function_object
    assert project.spec._function_definitions == project_function_definition


def test_export_project_dir_doesnt_exist():
    project_name = "project-name"
    project_file_path = (
        pathlib.Path(tests.conftest.results)
        / "new-dir"
        / "another-new-dir"
        / "project.yaml"
    )
    project = mlrun.projects.project.new_project(project_name, save=False)
    project.export(filepath=project_file_path)


def test_new_project_context_doesnt_exist():
    project_name = "project-name"
    project_dir_path = (
        pathlib.Path(tests.conftest.results) / "new-dir" / "another-new-dir"
    )
    mlrun.projects.project.new_project(project_name, project_dir_path, save=False)


def test_create_project_with_invalid_name():
    invalid_name = "project_name"
    with pytest.raises(mlrun.errors.MLRunInvalidArgumentError):
        mlrun.projects.project.new_project(invalid_name, init_git=False, save=False)


def test_get_set_params():
    project_name = "project-name"
    project = mlrun.new_project(project_name, save=False)
    param_key = "param-key"
    param_value = "param-value"
    project.params[param_key] = param_value
    assert param_value == project.get_param(param_key)
    default_value = "default-value"
    assert project.get_param("not-exist", default_value) == default_value


def test_user_project():
    project_name = "project-name"
    original_username = os.environ.get("V3IO_USERNAME")
    usernames = ["valid-username", "require_Normalization"]
    for username in usernames:
        os.environ["V3IO_USERNAME"] = username
        project = mlrun.new_project(project_name, user_project=True, save=False)
        assert (
            project.metadata.name
            == f"{project_name}-{inflection.dasherize(username.lower())}"
        ), "project name doesnt include user name"
    if original_username is not None:
        os.environ["V3IO_USERNAME"] = original_username


def test_build_project_from_minimal_dict():
    # When mlrun is follower, the created project will usually have all values set to None when created from the leader
    # API, verify we successfully initialize Project instance from that
    project_dict = {
        "metadata": {"name": "default", "labels": None, "annotations": None},
        "spec": {
            "description": None,
            "goals": None,
            "params": None,
            "functions": None,
            "workflows": None,
            "artifacts": None,
            "artifact_path": None,
            "conda": None,
            "source": None,
            "subpath": None,
            "origin_url": None,
            "desired_state": "online",
        },
        "status": {"state": "online"},
    }
    mlrun.projects.MlrunProject.from_dict(project_dict)


@pytest.mark.parametrize(
    "url,project_name,project_files,clone,num_of_files_to_create,create_child_dir,"
    "override_context,expect_error,error_msg",
    [
        (
            pathlib.Path(tests.conftest.tests_root_directory)
            / "projects"
            / "assets"
            / "project.zip",
            "pipe2",
            ["prep_data.py", "project.yaml"],
            True,
            3,
            True,
            "",
            False,
            "",
        ),
        (
            pathlib.Path(tests.conftest.tests_root_directory)
            / "projects"
            / "assets"
            / "project.tar.gz",
            "pipe2",
            ["prep_data.py", "project.yaml"],
            True,
            3,
            True,
            "",
            False,
            "",
        ),
        (
            "git://github.com/mlrun/project-demo.git#refs/heads/main",
            "pipe",
            ["prep_data.py", "project.yaml", "kflow.py", "newflow.py"],
            True,
            3,
            True,
            "",
            False,
            "",
        ),
        (
            pathlib.Path(tests.conftest.tests_root_directory)
            / "projects"
            / "assets"
            / "project.zip",
            "pipe2",
            ["prep_data.py", "project.yaml"],
            False,
            3,
            True,
            "",
            False,
            "",
        ),
        (
            pathlib.Path(tests.conftest.tests_root_directory)
            / "projects"
            / "assets"
            / "project.tar.gz",
            "pipe2",
            ["prep_data.py", "project.yaml"],
            False,
            3,
            True,
            "",
            False,
            "",
        ),
        (
            "git://github.com/mlrun/project-demo.git",
            "pipe",
            [],
            False,
            3,
            True,
            "",
            True,
            "Failed to load project from git, context directory is not empty. "
            "Set clone param to True to remove the contents of the context directory.",
        ),
        (
            "git://github.com/mlrun/project-demo.git",
            "pipe",
            [],
            False,
            0,
            False,
            pathlib.Path(tests.conftest.tests_root_directory)
            / "projects"
            / "assets"
            / "body.txt",
            True,
            "projects/assets/body.txt' already exists and is not an empty directory",
        ),
        (
            "git://github.com/mlrun/project-demo.git#refs/heads/main",
            "pipe",
            ["prep_data.py", "project.yaml", "kflow.py", "newflow.py"],
            False,
            0,
            False,
            "",
            False,
            "",
        ),
    ],
)
def test_load_project(
    context,
    url,
    project_name,
    project_files,
    clone,
    num_of_files_to_create,
    create_child_dir,
    override_context,
    expect_error,
    error_msg,
):
    temp_files = []
    child_dir = os.path.join(context, "child")

    # use override context to test invalid paths - it will not be deleted on teardown
    context = override_context or context

    # create random files
    if num_of_files_to_create:
        context.mkdir()
        temp_files = [
            tempfile.NamedTemporaryFile(dir=context, delete=False).name
            for _ in range(num_of_files_to_create)
        ]
        for temp_file in temp_files:
            assert os.path.exists(os.path.join(context, temp_file))

    if create_child_dir:
        os.mkdir(child_dir)

    if expect_error:
        with pytest.raises(Exception) as exc:
            mlrun.load_project(context=context, url=url, clone=clone, save=False)
        assert error_msg in str(exc.value)
        return

    project = mlrun.load_project(context=context, url=url, clone=clone, save=False)

    for temp_file in temp_files:

        # verify that the context directory was cleaned if clone is True
        assert os.path.exists(os.path.join(context, temp_file)) is not clone

    if create_child_dir:
        assert os.path.exists(child_dir) is not clone

    assert project.name == project_name
    assert project.spec.context == context
    assert project.spec.source == str(url)
    for project_file in project_files:
        assert os.path.exists(os.path.join(context, project_file))


<<<<<<< HEAD
def test_set_func_requirements():
=======
@pytest.mark.parametrize(
    "sync,expected_num_of_funcs, save",
    [
        (
            False,
            0,
            False,
        ),
        (
            True,
            5,
            False,
        ),
        (
            True,
            5,
            True,
        ),
    ],
)
def test_load_project_and_sync_functions(
    context, rundb_mock, sync, expected_num_of_funcs, save
):
    url = "git://github.com/mlrun/project-demo.git"
    project = mlrun.load_project(
        context=str(context), url=url, sync_functions=sync, save=save
    )
    assert len(project.spec._function_objects) == expected_num_of_funcs

    if sync:
        function_names = project.get_function_names()
        assert len(function_names) == expected_num_of_funcs
        for func in function_names:
            fn = project.get_function(func)
            normalized_name = mlrun.utils.helpers.normalize_name(func)
            assert fn.metadata.name == normalized_name, "func did not return"

            if save:
                assert normalized_name in rundb_mock._functions


def _assert_project_function_objects(project, expected_function_objects):
    project_function_objects = project.spec._function_objects
    assert len(project_function_objects) == len(expected_function_objects)
    for function_name, function_object in expected_function_objects.items():
        assert function_name in project_function_objects
        assert (
            deepdiff.DeepDiff(
                project_function_objects[function_name].to_dict(),
                function_object.to_dict(),
                ignore_order=True,
                exclude_paths=["root['spec']['build']['code_origin']"],
            )
            == {}
        )


def test_set_function_requirements():
>>>>>>> 5481f5b2
    project = mlrun.projects.project.MlrunProject.from_dict(
        {
            "metadata": {
                "name": "newproj",
            },
            "spec": {
                "default_requirements": ["pandas>1, <3"],
            },
        }
    )
    project.set_function("hub://describe", "desc1", requirements=["x"])
    assert project.get_function("desc1", enrich=True).spec.build.requirements == [
        "x",
        "pandas>1, <3",
    ]

    fn = mlrun.import_function("hub://describe")
    project.set_function(fn, "desc2", requirements=["y"])
    assert project.get_function("desc2", enrich=True).spec.build.requirements == [
        "y",
        "pandas>1, <3",
    ]


def test_set_function_underscore_name(rundb_mock):
    project = mlrun.projects.MlrunProject(
        "project", default_requirements=["pandas>1, <3"]
    )
    func_name = "name_with_underscores"

    # Create a function with a name that includes underscores
    func_path = str(pathlib.Path(__file__).parent / "assets" / "handler.py")
    func = mlrun.code_to_function(
        name=func_name,
        kind="job",
        image="mlrun/mlrun",
        handler="myhandler",
        filename=func_path,
    )
    project.set_function(name=func_name, func=func)

    # Attempt to get the function using the original name (with underscores) and ensure that it fails
    with pytest.raises(mlrun.errors.MLRunNotFoundError):
        project.get_function(key=func_name)

    # Get the function using a normalized name and make sure it works
    normalized_name = mlrun.utils.normalize_name(func_name)
    enriched_function = project.get_function(key=normalized_name)
    assert enriched_function.metadata.name == normalized_name


def test_set_func_with_tag():
    project = mlrun.projects.project.MlrunProject.from_dict(
        {
            "metadata": {
                "name": "newproj",
            },
            "spec": {
                "default_requirements": ["pandas"],
            },
        }
    )
    project.set_function(
        str(pathlib.Path(__file__).parent / "assets" / "handler.py"),
        "desc1",
        tag="v1",
        image="mlrun/mlrun",
    )

    func = project.get_function("desc1")
    assert func.metadata.tag == "v1"
    project.set_function(
        str(pathlib.Path(__file__).parent / "assets" / "handler.py"),
        "desc1",
        image="mlrun/mlrun",
    )
    func = project.get_function("desc1")
    assert func.metadata.tag is None
    project.set_function(
        str(pathlib.Path(__file__).parent / "assets" / "handler.py"),
        "desc2",
        image="mlrun/mlrun",
    )
    func = project.get_function("desc2")
    assert func.metadata.tag is None


def test_set_function_with_relative_path(context):
    project = mlrun.new_project("inline", context=str(assets_path()), save=False)

    project.set_function(
        "handler.py",
        "desc1",
        image="mlrun/mlrun",
    )

    func = project.get_function("desc1")
    assert func is not None and func.spec.build.origin_filename.startswith(
        str(assets_path())
    )


@pytest.mark.parametrize(
    "artifact_path,file_exists,expectation",
    [
        ("handler.py", True, does_not_raise()),
        ("handler.py", False, pytest.raises(OSError)),
    ],
)
def test_set_artifact_validates_file_exists(
    monkeypatch, artifact_path, file_exists, expectation
):
    artifact_key = "my-artifact"
    project = mlrun.new_project("inline", context=str(assets_path()), save=False)

    monkeypatch.setattr(
        os.path,
        "isfile",
        lambda path: path == str(assets_path() / artifact_path) and file_exists,
    )

    with expectation:
        project.set_artifact(
            artifact_key,
            artifact_path,
        )
        assert project.spec.artifacts[0]["key"] == artifact_key
        assert project.spec.artifacts[0]["import_from"] == str(
            assets_path() / artifact_path
        )


def test_import_artifact_using_relative_path():
    project = mlrun.new_project("inline", context=str(assets_path()), save=False)

    # log an artifact and save the content/body in the object (inline)
    artifact = project.log_artifact(
        "x", body="123", is_inline=True, artifact_path=str(assets_path())
    )
    assert artifact.spec.get_body() == "123"
    artifact.export(f"{str(assets_path())}/artifact.yaml")

    # importing the artifact using a relative path
    artifact = project.import_artifact("artifact.yaml", "y")
    assert artifact.spec.get_body() == "123"
    assert artifact.metadata.key == "y"


@pytest.mark.parametrize(
    "relative_artifact_path,project_context,expected_path,expected_in_context",
    [
        (
            "artifact.yml",
            "/project/context/assets",
            "/project/context/assets/artifact.yml",
            True,
        ),
        (
            "../../artifact.yml",
            "/project/assets/project/context",
            "/project/assets/artifact.yml",
            True,
        ),
        ("../artifact.json", "/project/context", "/project/artifact.json", True),
        ("v3io://artifact.zip", "/project/context", "v3io://artifact.zip", False),
        ("/artifact.json", "/project/context", "/artifact.json", False),
    ],
)
def test_get_item_absolute_path(
    relative_artifact_path, project_context, expected_path, expected_in_context
):
    with unittest.mock.patch("os.path.isfile", return_value=True):
        project = mlrun.new_project("inline", save=False)
        project.spec.context = project_context
        result, in_context = project.get_item_absolute_path(relative_artifact_path)
        assert result == expected_path and in_context == expected_in_context


def test_function_run_cli():
    # run function stored in the project spec
    project_dir_path = pathlib.Path(tests.conftest.results) / "project-run-func"
    function_path = pathlib.Path(__file__).parent / "assets" / "handler.py"
    project = mlrun.new_project("run-cli", str(project_dir_path), save=False)
    project.set_function(
        str(function_path),
        "my-func",
        image="mlrun/mlrun",
        handler="myhandler",
    )
    project.export()

    args = "-f my-func --local --dump -p x=3".split()
    out = tests.conftest.exec_mlrun(args, str(project_dir_path))
    assert out.find("state: completed") != -1, out
    assert out.find("y: 6") != -1, out  # = x * 2


def test_get_artifact_uri():
    project = mlrun.new_project("arti", save=False)
    uri = project.get_artifact_uri("x")
    assert uri == "store://artifacts/arti/x"
    uri = project.get_artifact_uri("y", category="model", tag="prod")
    assert uri == "store://models/arti/y:prod"


def test_function_receives_project_artifact_path(rundb_mock):
    func_path = str(pathlib.Path(__file__).parent / "assets" / "handler.py")
    mlrun.mlconf.artifact_path = "/tmp"
    proj1 = mlrun.new_project("proj1", save=False)

    # expected to call `get_project`
    mlrun.get_run_db().store_project("proj1", proj1)
    func1 = mlrun.code_to_function(
        "func", kind="job", image="mlrun/mlrun", handler="myhandler", filename=func_path
    )
    run1 = func1.run(local=True)
    # because there is not artifact path in the project, then the default artifact path is used
    assert run1.spec.output_path == mlrun.mlconf.artifact_path
    rundb_mock.reset()

    proj1.spec.artifact_path = "/var"

    func2 = mlrun.code_to_function(
        "func", kind="job", image="mlrun/mlrun", handler="myhandler", filename=func_path
    )
    run2 = func2.run(local=True)
    assert run2.spec.output_path == proj1.spec.artifact_path

    run3 = func2.run(local=True, artifact_path="/not/tmp")
    assert run3.spec.output_path == "/not/tmp"

    # expected to call `get_project`
    mlrun.get_run_db().store_project("proj1", proj1)

    run4 = func2.run(local=True, project="proj1")
    assert run4.spec.output_path == proj1.spec.artifact_path

    rundb_mock.reset()
    mlrun.pipeline_context.clear(with_project=True)

    func3 = mlrun.code_to_function(
        "func", kind="job", image="mlrun/mlrun", handler="myhandler", filename=func_path
    )
    # expected to call `get_project`, but the project wasn't saved yet, so it will use the default artifact path
    run5 = func3.run(local=True, project="proj1")
    assert run5.spec.output_path == mlrun.mlconf.artifact_path

    proj1.set_function(func_path, "func", kind="job", image="mlrun/mlrun")
    run = proj1.run_function("func", local=True)
    assert run.spec.output_path == proj1.spec.artifact_path

    run = proj1.run_function("func", local=True, artifact_path="/not/tmp")
    assert run.spec.output_path == "/not/tmp"


def test_function_receives_project_default_image():
    func_path = str(pathlib.Path(__file__).parent / "assets" / "handler.py")
    mlrun.mlconf.artifact_path = "/tmp"
    proj1 = mlrun.new_project("proj1", save=False)
    default_image = "myrepo/myimage1"

    # Without a project default image, set_function with file-path for remote kind must get an image
    with pytest.raises(ValueError, match="image must be provided"):
        proj1.set_function(func=func_path, name="func", kind="job", handler="myhandler")

    proj1.set_default_image(default_image)
    proj1.set_function(func=func_path, name="func", kind="job", handler="myhandler")

    # Functions should remain without the default image in the project cache (i.e. without enrichment). Only with
    # enrichment, the default image should apply
    non_enriched_function = proj1.get_function("func", enrich=False)
    assert non_enriched_function.spec.image == ""
    enriched_function = proj1.get_function("func", enrich=True)
    assert enriched_function.spec.image == default_image

    # Same check - with a function object
    func1 = mlrun.code_to_function(
        "func2", kind="job", handler="myhandler", filename=func_path
    )
    proj1.set_function(func1, name="func2")

    non_enriched_function = proj1.get_function("func2", enrich=False)
    assert non_enriched_function.spec.image == ""
    enriched_function = proj1.get_function("func2", enrich=True)
    assert enriched_function.spec.image == default_image

    # If function already had an image, the default image must not override
    func1.spec.image = "some/other_image"
    proj1.set_function(func1, name="func3")

    enriched_function = proj1.get_function("func3", enrich=True)
    assert enriched_function.spec.image == "some/other_image"

    # Enrich the function in-place. Validate that changing the default image affects this function
    proj1.get_function("func", enrich=True, copy_function=False)
    new_default_image = "mynewrepo/mynewimage1"
    proj1.set_default_image(new_default_image)

    enriched_function = proj1.get_function("func")
    assert enriched_function.spec.image == new_default_image


def test_project_exports_default_image():
    project_file_path = pathlib.Path(tests.conftest.results) / "project.yaml"
    default_image = "myrepo/myimage1"
    project = mlrun.new_project("proj1", save=False)
    project.set_default_image(default_image)

    project.export(str(project_file_path))
    imported_project = mlrun.load_project("./", str(project_file_path), save=False)
    assert imported_project.default_image == default_image


def test_run_function_passes_project_artifact_path(rundb_mock):
    func_path = str(pathlib.Path(__file__).parent / "assets" / "handler.py")
    mlrun.mlconf.artifact_path = "/tmp"

    proj1 = mlrun.new_project("proj1", save=False)
    proj1.set_function(func_path, "f1", image="mlrun/mlrun", handler="myhandler")

    # expected to call `get_project` because there is no proj1.artifact_path
    mlrun.get_run_db().store_project("proj1", proj1)
    run1 = proj1.run_function("f1", local=True)
    assert run1.spec.output_path == mlrun.mlconf.artifact_path
    rundb_mock.reset()

    proj1.spec.artifact_path = "/var"

    run2 = proj1.run_function("f1", local=True)
    assert run2.spec.output_path == proj1.spec.artifact_path

    mlrun.pipeline_context.workflow_artifact_path = "/data"
    run3 = proj1.run_function("f1", local=True)
    assert run3.spec.output_path == mlrun.pipeline_context.workflow_artifact_path

    # without using project's run_function
    run4 = mlrun.run_function(proj1.get_function("f1"))
    assert run4.spec.output_path == mlrun.pipeline_context.workflow_artifact_path

    # without using project's run_function, but passing project object instead
    run5 = mlrun.run_function(proj1.get_function("f1"), project_object=proj1)
    assert run5.spec.output_path == mlrun.pipeline_context.workflow_artifact_path

    mlrun.pipeline_context.clear(with_project=True)
    # expected to call `get_project`
    mlrun.get_run_db().store_project("proj1", proj1)
    run6 = mlrun.run_function(proj1.get_function("f1"), project_object=proj1)
    assert run6.spec.output_path == proj1.spec.artifact_path


def test_project_ops():
    # verify that project ops (run_function, ..) will use the right project (and not the pipeline_context)
    func_path = str(pathlib.Path(__file__).parent / "assets" / "handler.py")
    proj1 = mlrun.new_project("proj1", save=False)
    proj1.set_function(func_path, "f1", image="mlrun/mlrun", handler="myhandler")

    proj2 = mlrun.new_project("proj2", save=False)
    proj2.set_function(func_path, "f2", image="mlrun/mlrun", handler="myhandler")

    run = proj1.run_function("f1", params={"x": 1}, local=True)
    assert run.spec.function.startswith("proj1/f1")
    assert run.output("y") == 2  # = x * 2

    run = proj2.run_function("f2", params={"x": 2}, local=True)
    assert run.spec.function.startswith("proj2/f2")
    assert run.output("y") == 4  # = x * 2


@pytest.mark.parametrize(
    "parameters,hyperparameters,expectation,run_saved",
    [
        (
            {"x": 2**63},
            None,
            pytest.raises(mlrun.errors.MLRunInvalidArgumentError),
            False,
        ),
        (
            {"x": -(2**63)},
            None,
            pytest.raises(mlrun.errors.MLRunInvalidArgumentError),
            False,
        ),
        ({"x": 2**63 - 1}, None, does_not_raise(), True),
        ({"x": -(2**63) + 1}, None, does_not_raise(), True),
        (
            None,
            {"x": [1, 2**63]},
            pytest.raises(mlrun.errors.MLRunInvalidArgumentError),
            False,
        ),
        (
            None,
            {"x": [1, -(2**63)]},
            pytest.raises(mlrun.errors.MLRunInvalidArgumentError),
            False,
        ),
        (None, {"x": [3, 2**63 - 1]}, does_not_raise(), True),
        (None, {"x": [3, -(2**63) + 1]}, does_not_raise(), True),
    ],
)
def test_validating_large_int_params(
    rundb_mock, parameters, hyperparameters, expectation, run_saved
):
    func_path = str(pathlib.Path(__file__).parent / "assets" / "handler.py")
    proj1 = mlrun.new_project("proj1", save=False)
    proj1.set_function(func_path, "f1", image="mlrun/mlrun", handler="myhandler")

    rundb_mock.reset()
    with expectation:
        proj1.run_function(
            "f1",
            params=parameters,
            hyperparams=hyperparameters,
            local=True,
        )

    assert run_saved == (rundb_mock._runs != {})


def test_load_project_with_git_enrichment(
    context,
    rundb_mock,
):
    url = "git://github.com/mlrun/project-demo.git"
    project = mlrun.load_project(context=str(context), url=url, save=True)

    assert (
        project.spec.source == "git://github.com/mlrun/project-demo.git#refs/heads/main"
    )


def test_remove_owner_name_in_load_project_from_yaml():
    # Create project and generate owner name
    project_name = "project-name"
    project = mlrun.new_project(project_name, save=False)
    project.spec.owner = "some_owner"

    # Load the project from yaml and validate that the owner name was removed
    project_file_path = pathlib.Path(tests.conftest.results) / "project.yaml"
    project.export(str(project_file_path))
    imported_project = mlrun.load_project("./", str(project_file_path), save=False)
    assert project.spec.owner == "some_owner"
    assert imported_project.spec.owner is None<|MERGE_RESOLUTION|>--- conflicted
+++ resolved
@@ -301,68 +301,7 @@
         assert os.path.exists(os.path.join(context, project_file))
 
 
-<<<<<<< HEAD
-def test_set_func_requirements():
-=======
-@pytest.mark.parametrize(
-    "sync,expected_num_of_funcs, save",
-    [
-        (
-            False,
-            0,
-            False,
-        ),
-        (
-            True,
-            5,
-            False,
-        ),
-        (
-            True,
-            5,
-            True,
-        ),
-    ],
-)
-def test_load_project_and_sync_functions(
-    context, rundb_mock, sync, expected_num_of_funcs, save
-):
-    url = "git://github.com/mlrun/project-demo.git"
-    project = mlrun.load_project(
-        context=str(context), url=url, sync_functions=sync, save=save
-    )
-    assert len(project.spec._function_objects) == expected_num_of_funcs
-
-    if sync:
-        function_names = project.get_function_names()
-        assert len(function_names) == expected_num_of_funcs
-        for func in function_names:
-            fn = project.get_function(func)
-            normalized_name = mlrun.utils.helpers.normalize_name(func)
-            assert fn.metadata.name == normalized_name, "func did not return"
-
-            if save:
-                assert normalized_name in rundb_mock._functions
-
-
-def _assert_project_function_objects(project, expected_function_objects):
-    project_function_objects = project.spec._function_objects
-    assert len(project_function_objects) == len(expected_function_objects)
-    for function_name, function_object in expected_function_objects.items():
-        assert function_name in project_function_objects
-        assert (
-            deepdiff.DeepDiff(
-                project_function_objects[function_name].to_dict(),
-                function_object.to_dict(),
-                ignore_order=True,
-                exclude_paths=["root['spec']['build']['code_origin']"],
-            )
-            == {}
-        )
-
-
 def test_set_function_requirements():
->>>>>>> 5481f5b2
     project = mlrun.projects.project.MlrunProject.from_dict(
         {
             "metadata": {
