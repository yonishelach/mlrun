# Copyright 2018 Iguazio
#
# Licensed under the Apache License, Version 2.0 (the "License");
# you may not use this file except in compliance with the License.
# You may obtain a copy of the License at
#
#   http://www.apache.org/licenses/LICENSE-2.0
#
# Unless required by applicable law or agreed to in writing, software
# distributed under the License is distributed on an "AS IS" BASIS,
# WITHOUT WARRANTIES OR CONDITIONS OF ANY KIND, either express or implied.
# See the License for the specific language governing permissions and
# limitations under the License.
import enum
import http
import tempfile
import time
import traceback
import typing
import warnings
from datetime import datetime
from os import path, remove
from typing import Dict, List, Optional, Union

import kfp
import requests
import semver

import mlrun
import mlrun.api.utils.helpers
import mlrun.common.schemas
import mlrun.model_monitoring.model_endpoint
import mlrun.projects
from mlrun.errors import MLRunInvalidArgumentError, err_to_str

from ..artifacts import Artifact
from ..config import config
from ..feature_store import FeatureSet, FeatureVector
from ..lists import ArtifactList, RunList
from ..runtimes import BaseRuntime
from ..utils import (
    datetime_to_iso,
    dict_to_json,
    logger,
    new_pipe_metadata,
    normalize_name,
    version,
)
from .base import RunDBError, RunDBInterface

_artifact_keys = [
    "format",
    "inline",
    "key",
    "src_path",
    "target_path",
    "viewer",
]


def bool2str(val):
    return "yes" if val else "no"


class HTTPRunDB(RunDBInterface):
    """Interface for accessing and manipulating the :py:mod:`mlrun` persistent store, maintaining the full state
    and catalog of objects that MLRun uses. The :py:class:`HTTPRunDB` class serves as a client-side proxy to the MLRun
    API service which maintains the actual data-store, accesses the server through REST APIs.

    The class provides functions for accessing and modifying the various objects that are used by MLRun in its
    operation. The functions provided follow some standard guidelines, which are:

    - Every object in MLRun exists in the context of a project (except projects themselves). When referencing an object
      through any API, a project name must be provided. The default for most APIs is for an empty project name, which
      will be replaced by the name of the default project (usually ``default``). Therefore, if performing an API to
      list functions, for example, and not providing a project name - the result will not be functions from all
      projects but rather from the ``default`` project.
    - Many objects can be assigned labels, and listed/queried by label. The label parameter for query APIs allows for
      listing objects that:

      - Have a specific label, by asking for ``label="<label_name>"``. In this case the actual value of the label
        doesn't matter and every object with that label will be returned
      - Have a label with a specific value. This is done by specifying ``label="<label_name>=<label_value>"``. In this
        case only objects whose label matches the value will be returned

    - Most objects have a ``create`` method as well as a ``store`` method. Create can only be called when such an
      does not exist yet, while store allows for either creating a new object or overwriting an existing object.
    - Some objects have a ``versioned`` option, in which case overwriting the same object with a different version of
      it does not delete the previous version, but rather creates a new version of the object and keeps both versions.
      Versioned objects usually have a ``uid`` property which is based on their content and allows to reference a
      specific version of an object (other than tagging objects, which also allows for easy referencing).
    - Many objects have both a ``store`` function and a ``patch`` function. These are used in the same way as the
      corresponding REST verbs - a ``store`` is passed a full object and will basically perform a PUT operation,
      replacing the full object (if it exists) while ``patch`` receives just a dictionary containing the differences to
      be applied to the object, and will merge those changes to the existing object. The ``patch``
      operation also has a strategy assigned to it which determines how the merge logic should behave.
      The strategy can be either ``replace`` or ``additive``. For further details on those strategies, refer
      to https://pypi.org/project/mergedeep/
    """

    kind = "http"

    def __init__(self, base_url, user="", password="", token=""):
        self.base_url = base_url
        self.user = user
        self.password = password
        self.token = token
        self.server_version = ""
        self.session = None
        self._wait_for_project_terminal_state_retry_interval = 3
        self._wait_for_background_task_terminal_state_retry_interval = 3
        self._wait_for_project_deletion_interval = 3
        self.client_version = version.Version().get()["version"]
        self.python_version = str(version.Version().get_python_version())

    def __repr__(self):
        cls = self.__class__.__name__
        return f"{cls}({self.base_url!r})"

    @staticmethod
    def get_api_path_prefix(version: str = None) -> str:
        """
        :param version: API version to use, None (the default) will mean to use the default value from mlconf,
         for un-versioned api set an empty string.
        """
        if version is not None:
            return f"api/{version}" if version else "api"

        api_version_path = (
            f"api/{config.api_base_version}" if config.api_base_version else "api"
        )
        return api_version_path

    def get_base_api_url(self, path: str, version: str = None) -> str:
        path_prefix = self.get_api_path_prefix(version)
        url = f"{self.base_url}/{path_prefix}/{path}"
        return url

    def api_call(
        self,
        method,
        path,
        error=None,
        params=None,
        body=None,
        json=None,
        headers=None,
        timeout=45,
        version=None,
    ):
        """Perform a direct REST API call on the :py:mod:`mlrun` API server.

        Caution:
            For advanced usage - prefer using the various APIs exposed through this class, rather than
            directly invoking REST calls.

        :param method: REST method (POST, GET, PUT...)
        :param path: Path to endpoint executed, for example ``"projects"``
        :param error: Error to return if API invocation fails
        :param params: Rest parameters, passed as a dictionary: ``{"<param-name>": <"param-value">}``
        :param body: Payload to be passed in the call. If using JSON objects, prefer using the ``json`` param
        :param json: JSON payload to be passed in the call
        :param headers: REST headers, passed as a dictionary: ``{"<header-name>": "<header-value>"}``
        :param timeout: API call timeout
        :param version: API version to use, None (the default) will mean to use the default value from config,
         for un-versioned api set an empty string.

        :return: Python HTTP response object
        """
        url = self.get_base_api_url(path, version)
        kw = {
            key: value
            for key, value in (
                ("params", params),
                ("data", body),
                ("json", json),
                ("headers", headers),
            )
            if value is not None
        }

        if self.user:
            kw["auth"] = (self.user, self.password)
        elif self.token:
            # Iguazio auth doesn't support passing token through bearer, so use cookie instead
            if mlrun.platforms.iguazio.is_iguazio_session(self.token):
                session_cookie = f'j:{{"sid": "{self.token}"}}'
                cookies = {
                    "session": session_cookie,
                }
                kw["cookies"] = cookies
            else:
                if "Authorization" not in kw.setdefault("headers", {}):
                    kw["headers"].update({"Authorization": "Bearer " + self.token})

        if mlrun.common.schemas.HeaderNames.client_version not in kw.setdefault(
            "headers", {}
        ):
            kw["headers"].update(
                {
                    mlrun.common.schemas.HeaderNames.client_version: self.client_version,
                    mlrun.common.schemas.HeaderNames.python_version: self.python_version,
                }
            )

        # requests no longer supports header values to be enum (https://github.com/psf/requests/pull/6154)
        # convert to strings. Do the same for params for niceness
        for dict_ in [headers, params]:
            if dict_ is not None:
                for key in dict_.keys():
                    if isinstance(dict_[key], enum.Enum):
                        dict_[key] = dict_[key].value

        if not self.session:
            self.session = self._init_session()

        try:
            response = self.session.request(
                method, url, timeout=timeout, verify=False, **kw
            )
        except requests.RequestException as exc:
            error = f"{err_to_str(exc)}: {error}" if error else err_to_str(exc)
            raise mlrun.errors.MLRunRuntimeError(error) from exc

        if not response.ok:
            if response.content:
                try:
                    data = response.json()
                    error_details = data.get("detail", {})
                    if not error_details:
                        logger.warning("Failed parsing error response body", data=data)
                except Exception:
                    error_details = ""
                if error_details:
                    error_details = f"details: {error_details}"
                    error = f"{error} {error_details}" if error else error_details
                    mlrun.errors.raise_for_status(response, error)

            mlrun.errors.raise_for_status(response, error)

        return response

    def _init_session(self):
        return mlrun.utils.HTTPSessionWithRetry(
            retry_on_exception=config.httpdb.retry_api_call_on_exception
            == mlrun.common.schemas.HTTPSessionRetryMode.enabled.value
        )

    def _path_of(self, prefix, project, uid):
        project = project or config.default_project
        return f"{prefix}/{project}/{uid}"

    def connect(self, secrets=None):
        """Connect to the MLRun API server. Must be called prior to executing any other method.
        The code utilizes the URL for the API server from the configuration - ``mlconf.dbpath``.

        For example::

            mlconf.dbpath = mlconf.dbpath or 'http://mlrun-api:8080'
            db = get_run_db().connect()
        """
        # hack to allow unit tests to instantiate HTTPRunDB without a real server behind
        if "mock-server" in self.base_url:
            return
        resp = self.api_call("GET", "client-spec", timeout=5)
        try:
            server_cfg = resp.json()
            self.server_version = server_cfg["version"]
            self._validate_version_compatibility(self.server_version, config.version)
            config.namespace = config.namespace or server_cfg.get("namespace")
            if (
                "namespace" in server_cfg
                and server_cfg["namespace"] != config.namespace
            ):
                logger.warning(
                    f"warning!, server ({server_cfg['namespace']}) and client ({config.namespace})"
                    " namespace don't match"
                )
            if config.ce.mode and config.ce.mode != server_cfg.get("ce_mode", ""):
                logger.warning(
                    f"warning!, server ({server_cfg['ce_mode']}) and client ({config.ce.mode})"
                    " CE mode don't match"
                )
            config.ce = server_cfg.get("ce") or config.ce

            # get defaults from remote server
            config.remote_host = config.remote_host or server_cfg.get("remote_host")
            config.mpijob_crd_version = config.mpijob_crd_version or server_cfg.get(
                "mpijob_crd_version"
            )
            config.ui.url = config.resolve_ui_url() or server_cfg.get("ui_url")
            config.artifact_path = config.artifact_path or server_cfg.get(
                "artifact_path"
            )
            config.feature_store.data_prefixes = (
                config.feature_store.data_prefixes
                or server_cfg.get("feature_store_data_prefixes")
            )
            config.spark_app_image = config.spark_app_image or server_cfg.get(
                "spark_app_image"
            )
            config.spark_app_image_tag = config.spark_app_image_tag or server_cfg.get(
                "spark_app_image_tag"
            )
            config.spark_history_server_path = (
                config.spark_history_server_path
                or server_cfg.get("spark_history_server_path")
            )
            config.httpdb.builder.docker_registry = (
                config.httpdb.builder.docker_registry
                or server_cfg.get("docker_registry")
            )
            config.httpdb.api_url = config.httpdb.api_url or server_cfg.get("api_url")
            config.nuclio_version = config.nuclio_version or server_cfg.get(
                "nuclio_version"
            )
            config.default_function_priority_class_name = (
                config.default_function_priority_class_name
                or server_cfg.get("default_function_priority_class_name")
            )
            config.valid_function_priority_class_names = (
                config.valid_function_priority_class_names
                or server_cfg.get("valid_function_priority_class_names")
            )
            config.artifacts.calculate_hash = (
                config.artifacts.calculate_hash
                if config.artifacts.calculate_hash is not None
                else server_cfg.get("calculate_artifact_hash")
            )
            config.artifacts.generate_target_path_from_artifact_hash = (
                config.artifacts.generate_target_path_from_artifact_hash
                if config.artifacts.generate_target_path_from_artifact_hash is not None
                else server_cfg.get("generate_artifact_target_path_from_artifact_hash")
            )

            config.redis.url = config.redis.url or server_cfg.get("redis_url")
            # allow client to set the default partial WA for lack of support of per-target auxiliary options
            config.redis.type = config.redis.type or server_cfg.get("redis_type")

            config.sql.url = config.sql.url or server_cfg.get("sql_url")
            # These have a default value, therefore local config will always have a value, prioritize the
            # API value first
            config.ui.projects_prefix = (
                server_cfg.get("ui_projects_prefix") or config.ui.projects_prefix
            )
            config.kfp_image = server_cfg.get("kfp_image") or config.kfp_image
            config.kfp_url = server_cfg.get("kfp_url") or config.kfp_url
            config.dask_kfp_image = (
                server_cfg.get("dask_kfp_image") or config.dask_kfp_image
            )
            config.scrape_metrics = (
                server_cfg.get("scrape_metrics")
                if server_cfg.get("scrape_metrics") is not None
                else config.scrape_metrics
            )
            config.default_function_node_selector = (
                server_cfg.get("default_function_node_selector")
                or config.default_function_node_selector
            )
            config.igz_version = server_cfg.get("igz_version") or config.igz_version
            config.storage.auto_mount_type = (
                server_cfg.get("auto_mount_type") or config.storage.auto_mount_type
            )
            config.storage.auto_mount_params = (
                server_cfg.get("auto_mount_params") or config.storage.auto_mount_params
            )
            config.spark_operator_version = (
                server_cfg.get("spark_operator_version")
                or config.spark_operator_version
            )
            config.default_tensorboard_logs_path = (
                server_cfg.get("default_tensorboard_logs_path")
                or config.default_tensorboard_logs_path
            )
            config.default_function_pod_resources = (
                server_cfg.get("default_function_pod_resources")
                or config.default_function_pod_resources
            )
            config.function_defaults.preemption_mode = (
                server_cfg.get("default_preemption_mode")
                or config.function_defaults.preemption_mode
            )
            config.preemptible_nodes.node_selector = (
                server_cfg.get("preemptible_nodes_node_selector")
                or config.preemptible_nodes.node_selector
            )
            config.preemptible_nodes.tolerations = (
                server_cfg.get("preemptible_nodes_tolerations")
                or config.preemptible_nodes.tolerations
            )
            config.force_run_local = (
                server_cfg.get("force_run_local") or config.force_run_local
            )
            config.function = server_cfg.get("function") or config.function
            config.httpdb.logs = server_cfg.get("logs") or config.httpdb.logs

        except Exception as exc:
            logger.warning(
                "Failed syncing config from server",
                exc=err_to_str(exc),
                traceback=traceback.format_exc(),
            )
        return self

    def store_log(self, uid, project="", body=None, append=False):
        """Save a log persistently.

        :param uid: Log unique ID
        :param project: Project name for which this log belongs
        :param body: The actual log to store
        :param append: Whether to append the log provided in ``body`` to an existing log with the same ``uid`` or to
            create a new log. If set to ``False``, an existing log with same ``uid`` will be overwritten
        """

        if not body:
            return

        path = self._path_of("log", project, uid)
        params = {"append": bool2str(append)}
        error = f"store log {project}/{uid}"
        self.api_call("POST", path, error, params, body)

    def get_log(self, uid, project="", offset=0, size=-1):
        """Retrieve a log.

        :param uid: Log unique ID
        :param project: Project name for which the log belongs
        :param offset: Retrieve partial log, get up to ``size`` bytes starting at offset ``offset``
            from beginning of log
        :param size: See ``offset``. If set to ``-1`` (the default) will retrieve all data to end of log.
        :returns: The following objects:

            - state - The state of the runtime object which generates this log, if it exists. In case no known state
              exists, this will be ``unknown``.
            - content - The actual log content.
        """

        params = {"offset": offset, "size": size}
        path = self._path_of("log", project, uid)
        error = f"get log {project}/{uid}"
        resp = self.api_call("GET", path, error, params=params)
        if resp.headers:
            state = resp.headers.get("x-mlrun-run-state", "")
            return state.lower(), resp.content

        return "unknown", resp.content

    def watch_log(self, uid, project="", watch=True, offset=0):
        """Retrieve logs of a running process, and watch the progress of the execution until it completes. This
        method will print out the logs and continue to periodically poll for, and print, new logs as long as the
        state of the runtime which generates this log is either ``pending`` or ``running``.

        :param uid: The uid of the log object to watch.
        :param project: Project that the log belongs to.
        :param watch: If set to ``True`` will continue tracking the log as described above. Otherwise this function
            is practically equivalent to the :py:func:`~get_log` function.
        :param offset: Minimal offset in the log to watch.
        :returns: The final state of the log being watched.
        """

        state, text = self.get_log(uid, project, offset=offset)
        if text:
            print(text.decode(errors=mlrun.mlconf.httpdb.logs.decode.errors))
        if watch:
            nil_resp = 0
            while state in ["pending", "running"]:
                offset += len(text)
                # if we get 3 nil responses in a row, increase the sleep time to 10 seconds
                # TODO: refactor this to use a conditional backoff mechanism
                if nil_resp < 3:
                    time.sleep(int(mlrun.mlconf.httpdb.logs.pull_logs_default_interval))
                else:
                    time.sleep(
                        int(
                            mlrun.mlconf.httpdb.logs.pull_logs_backoff_no_logs_default_interval
                        )
                    )
                state, text = self.get_log(uid, project, offset=offset)
                if text:
                    nil_resp = 0
                    print(
                        text.decode(errors=mlrun.mlconf.httpdb.logs.decode.errors),
                        end="",
                    )
                else:
                    nil_resp += 1
        else:
            offset += len(text)

        return state, offset

    def store_run(self, struct, uid, project="", iter=0):
        """Store run details in the DB. This method is usually called from within other :py:mod:`mlrun` flows
        and not called directly by the user."""

        path = self._path_of("run", project, uid)
        params = {"iter": iter}
        error = f"store run {project}/{uid}"
        body = _as_json(struct)
        self.api_call("POST", path, error, params=params, body=body)

    def update_run(self, updates: dict, uid, project="", iter=0):
        """Update the details of a stored run in the DB."""

        path = self._path_of("run", project, uid)
        params = {"iter": iter}
        error = f"update run {project}/{uid}"
        body = _as_json(updates)
        self.api_call("PATCH", path, error, params=params, body=body)

    def abort_run(self, uid, project="", iter=0):
        """
        Abort a running run - will remove the run's runtime resources and mark its state as aborted
        """
        self.update_run(
            {"status.state": mlrun.runtimes.constants.RunStates.aborted},
            uid,
            project,
            iter,
        )

    def read_run(self, uid, project="", iter=0):
        """Read the details of a stored run from the DB.

        :param uid: The run's unique ID.
        :param project: Project name.
        :param iter: Iteration within a specific execution.
        """

        path = self._path_of("run", project, uid)
        params = {"iter": iter}
        error = f"get run {project}/{uid}"
        resp = self.api_call("GET", path, error, params=params)
        return resp.json()["data"]

    def del_run(self, uid, project="", iter=0):
        """Delete details of a specific run from DB.

        :param uid: Unique ID for the specific run to delete.
        :param project: Project that the run belongs to.
        :param iter: Iteration within a specific task.
        """

        path = self._path_of("run", project, uid)
        params = {"iter": iter}
        error = f"del run {project}/{uid}"
        self.api_call("DELETE", path, error, params=params)

    def list_runs(
        self,
        name=None,
        uid: Optional[Union[str, List[str]]] = None,
        project=None,
        labels=None,
        state=None,
        sort=True,
        last=0,
        iter=False,
        start_time_from: datetime = None,
        start_time_to: datetime = None,
        last_update_time_from: datetime = None,
        last_update_time_to: datetime = None,
        partition_by: Union[mlrun.common.schemas.RunPartitionByField, str] = None,
        rows_per_partition: int = 1,
        partition_sort_by: Union[mlrun.common.schemas.SortField, str] = None,
        partition_order: Union[
            mlrun.common.schemas.OrderType, str
        ] = mlrun.common.schemas.OrderType.desc,
        max_partitions: int = 0,
        with_notifications: bool = False,
    ) -> RunList:
        """Retrieve a list of runs, filtered by various options.
        Example::

            runs = db.list_runs(name='download', project='iris', labels='owner=admin')
            # If running in Jupyter, can use the .show() function to display the results
            db.list_runs(name='', project=project_name).show()


        :param name: Name of the run to retrieve.
        :param uid: Unique ID of the run, or a list of run UIDs.
        :param project: Project that the runs belongs to.
        :param labels: List runs that have a specific label assigned. Currently only a single label filter can be
            applied, otherwise result will be empty.
        :param state: List only runs whose state is specified.
        :param sort: Whether to sort the result according to their start time. Otherwise, results will be
            returned by their internal order in the DB (order will not be guaranteed).
        :param last: Deprecated - currently not used.
        :param iter: If ``True`` return runs from all iterations. Otherwise, return only runs whose ``iter`` is 0.
        :param start_time_from: Filter by run start time in ``[start_time_from, start_time_to]``.
        :param start_time_to: Filter by run start time in ``[start_time_from, start_time_to]``.
        :param last_update_time_from: Filter by run last update time in ``(last_update_time_from,
            last_update_time_to)``.
        :param last_update_time_to: Filter by run last update time in ``(last_update_time_from, last_update_time_to)``.
        :param partition_by: Field to group results by. Only allowed value is `name`. When `partition_by` is specified,
            the `partition_sort_by` parameter must be provided as well.
        :param rows_per_partition: How many top rows (per sorting defined by `partition_sort_by` and `partition_order`)
            to return per group. Default value is 1.
        :param partition_sort_by: What field to sort the results by, within each partition defined by `partition_by`.
            Currently the only allowed values are `created` and `updated`.
        :param partition_order: Order of sorting within partitions - `asc` or `desc`. Default is `desc`.
        :param max_partitions: Maximal number of partitions to include in the result. Default is `0` which means no
            limit.
        :param with_notifications: Return runs with notifications, and join them to the response. Default is `False`.
        """

        project = project or config.default_project
        params = {
            "name": name,
            "uid": uid,
            "project": project,
            "label": labels or [],
            "state": state,
            "sort": bool2str(sort),
            "iter": bool2str(iter),
            "start_time_from": datetime_to_iso(start_time_from),
            "start_time_to": datetime_to_iso(start_time_to),
            "last_update_time_from": datetime_to_iso(last_update_time_from),
            "last_update_time_to": datetime_to_iso(last_update_time_to),
            "with-notifications": with_notifications,
        }

        if partition_by:
            params.update(
                self._generate_partition_by_params(
                    mlrun.common.schemas.RunPartitionByField,
                    partition_by,
                    rows_per_partition,
                    partition_sort_by,
                    partition_order,
                    max_partitions,
                )
            )
        error = "list runs"
        resp = self.api_call("GET", "runs", error, params=params)
        return RunList(resp.json()["runs"])

    def del_runs(self, name=None, project=None, labels=None, state=None, days_ago=0):
        """Delete a group of runs identified by the parameters of the function.

        Example::

            db.del_runs(state='completed')

        :param name: Name of the task which the runs belong to.
        :param project: Project to which the runs belong.
        :param labels: Filter runs that are labeled using these specific label values.
        :param state: Filter only runs which are in this state.
        :param days_ago: Filter runs whose start time is newer than this parameter.
        """

        project = project or config.default_project
        params = {
            "name": name,
            "project": project,
            "label": labels or [],
            "state": state,
            "days_ago": str(days_ago),
        }
        error = "del runs"
        self.api_call("DELETE", "runs", error, params=params)

    def store_artifact(self, key, artifact, uid, iter=None, tag=None, project=""):
        """Store an artifact in the DB.

        :param key: Identifying key of the artifact.
        :param artifact: The actual artifact to store.
        :param uid: A unique ID for this specific version of the artifact.
        :param iter: The task iteration which generated this artifact. If ``iter`` is not ``None`` the iteration will
            be added to the key provided to generate a unique key for the artifact of the specific iteration.
        :param tag: Tag of the artifact.
        :param project: Project that the artifact belongs to.
        """

        endpoint_path = f"projects/{project}/artifacts/{uid}/{key}"
        params = {
            "tag": tag,
        }
        if iter:
            params["iter"] = str(iter)

        error = f"store artifact {project}/{uid}/{key}"

        body = _as_json(artifact)
        self.api_call("POST", endpoint_path, error, params=params, body=body)

    def read_artifact(self, key, tag=None, iter=None, project=""):
        """Read an artifact, identified by its key, tag and iteration."""

        project = project or config.default_project
        tag = tag or "latest"
        endpoint_path = f"projects/{project}/artifacts/{key}?tag={tag}"
        error = f"read artifact {project}/{key}"
        # explicitly set artifacts format to 'full' since old servers may default to 'legacy'
        params = {"format": mlrun.common.schemas.ArtifactsFormat.full.value}
        if iter:
            params["iter"] = str(iter)
        resp = self.api_call("GET", endpoint_path, error, params=params)
        return resp.json()["data"]

    def del_artifact(self, key, tag=None, project=""):
        """Delete an artifact."""

        endpoint_path = f"projects/{project}/artifacts/{key}"
        params = {
            "key": key,
            "tag": tag,
        }
        error = f"del artifact {project}/{key}"
        self.api_call("DELETE", endpoint_path, error, params=params)

    def list_artifacts(
        self,
        name=None,
        project=None,
        tag=None,
        labels: Optional[Union[Dict[str, str], List[str]]] = None,
        since=None,
        until=None,
        iter: int = None,
        best_iteration: bool = False,
        kind: str = None,
        category: Union[str, mlrun.common.schemas.ArtifactCategories] = None,
    ) -> ArtifactList:
        """List artifacts filtered by various parameters.

        Examples::

            # Show latest version of all artifacts in project
            latest_artifacts = db.list_artifacts('', tag='latest', project='iris')
            # check different artifact versions for a specific artifact
            result_versions = db.list_artifacts('results', tag='*', project='iris')
            # Show artifacts with label filters - both uploaded and of binary type
            result_labels = db.list_artifacts('results', tag='*', project='iris', labels=['uploaded', 'type=binary'])

        :param name: Name of artifacts to retrieve. Name is used as a like query, and is not case-sensitive. This means
            that querying for ``name`` may return artifacts named ``my_Name_1`` or ``surname``.
        :param project: Project name.
        :param tag: Return artifacts assigned this tag.
        :param labels: Return artifacts that have these labels. Labels can either be a dictionary {"label": "value"} or
            a list of "label=value" (match label key and value) or "label" (match just label key) strings.
        :param since: Not in use in :py:class:`HTTPRunDB`.
        :param until: Not in use in :py:class:`HTTPRunDB`.
        :param iter: Return artifacts from a specific iteration (where ``iter=0`` means the root iteration). If
            ``None`` (default) return artifacts from all iterations.
        :param best_iteration: Returns the artifact which belongs to the best iteration of a given run, in the case of
            artifacts generated from a hyper-param run. If only a single iteration exists, will return the artifact
            from that iteration. If using ``best_iter``, the ``iter`` parameter must not be used.
        :param kind: Return artifacts of the requested kind.
        :param category: Return artifacts of the requested category.
        """

        project = project or config.default_project

        labels = labels or []
        if isinstance(labels, dict):
            labels = [f"{key}={value}" for key, value in labels.items()]

        params = {
            "name": name,
            "tag": tag,
            "label": labels,
            "iter": iter,
            "best-iteration": best_iteration,
            "kind": kind,
            "category": category,
            "format": mlrun.common.schemas.ArtifactsFormat.full.value,
        }
        error = "list artifacts"
        endpoint_path = f"projects/{project}/artifacts"
        resp = self.api_call("GET", endpoint_path, error, params=params)
        values = ArtifactList(resp.json()["artifacts"])
        values.tag = tag
        return values

    def del_artifacts(self, name=None, project=None, tag=None, labels=None, days_ago=0):
        """Delete artifacts referenced by the parameters.

        :param name: Name of artifacts to delete. Note that this is a like query, and is case-insensitive. See
            :py:func:`~list_artifacts` for more details.
        :param project: Project that artifacts belong to.
        :param tag: Choose artifacts who are assigned this tag.
        :param labels: Choose artifacts which are labeled.
        :param days_ago: This parameter is deprecated and not used.
        """
        project = project or config.default_project
        params = {
            "name": name,
            "tag": tag,
            "label": labels or [],
            "days_ago": str(days_ago),
        }
        error = "del artifacts"
        endpoint_path = f"projects/{project}/artifacts"
        self.api_call("DELETE", endpoint_path, error, params=params)

    def list_artifact_tags(
        self,
        project=None,
        category: Union[str, mlrun.common.schemas.ArtifactCategories] = None,
    ) -> List[str]:
        """Return a list of all the tags assigned to artifacts in the scope of the given project."""

        project = project or config.default_project
        error_message = f"Failed listing artifact tags. project={project}"
        params = {"category": category} if category else {}

        response = self.api_call(
            "GET", f"projects/{project}/artifact-tags", error_message, params=params
        )
        return response.json()["tags"]

    def store_function(
        self,
        function: typing.Union[mlrun.runtimes.BaseRuntime, dict],
        name,
        project="",
        tag=None,
        versioned=False,
    ):
        """Store a function object. Function is identified by its name and tag, and can be versioned."""
        name = mlrun.utils.normalize_name(name)
        if hasattr(function, "to_dict"):
            function = function.to_dict()

        params = {"tag": tag, "versioned": versioned}
        project = project or config.default_project
        path = f"projects/{project}/functions/{name}"

        error = f"store function {project}/{name}"
        resp = self.api_call(
            "POST", path, error, params=params, body=dict_to_json(function)
        )

        # hash key optional to be backwards compatible to API v<0.4.10 in which it wasn't in the response
        return resp.json().get("hash_key")

    def get_function(self, name, project="", tag=None, hash_key=""):
        """Retrieve details of a specific function, identified by its name and potentially a tag or function hash."""

        params = {"tag": tag, "hash_key": hash_key}
        project = project or config.default_project
        path = f"projects/{project}/functions/{name}"
        error = f"get function {project}/{name}"
        resp = self.api_call("GET", path, error, params=params)
        return resp.json()["func"]

    def delete_function(self, name: str, project: str = ""):
        """Delete a function belonging to a specific project."""

        project = project or config.default_project
        path = f"projects/{project}/functions/{name}"
        error_message = f"Failed deleting function {project}/{name}"
        self.api_call("DELETE", path, error_message)

    def list_functions(self, name=None, project=None, tag=None, labels=None):
        """Retrieve a list of functions, filtered by specific criteria.

        :param name: Return only functions with a specific name.
        :param project: Return functions belonging to this project. If not specified, the default project is used.
        :param tag: Return function versions with specific tags.
        :param labels: Return functions that have specific labels assigned to them.
        :returns: List of function objects (as dictionary).
        """
        project = project or config.default_project
        params = {
            "name": name,
            "tag": tag,
            "label": labels or [],
        }
        error = "list functions"
        path = f"projects/{project}/functions"
        resp = self.api_call("GET", path, error, params=params)
        return resp.json()["funcs"]

    def list_runtime_resources(
        self,
        project: Optional[str] = None,
        label_selector: Optional[str] = None,
        kind: Optional[str] = None,
        object_id: Optional[str] = None,
        group_by: Optional[
            mlrun.common.schemas.ListRuntimeResourcesGroupByField
        ] = None,
    ) -> Union[
        mlrun.common.schemas.RuntimeResourcesOutput,
        mlrun.common.schemas.GroupedByJobRuntimeResourcesOutput,
        mlrun.common.schemas.GroupedByProjectRuntimeResourcesOutput,
    ]:
        """List current runtime resources, which are usually (but not limited to) Kubernetes pods or CRDs.
        Function applies for runs of type `['dask', 'job', 'spark', 'remote-spark', 'mpijob']`, and will return per
        runtime kind a list of the runtime resources (which may have already completed their execution).

        :param project: Get only runtime resources of a specific project, by default None, which will return only the
            projects you're authorized to see.
        :param label_selector: A label filter that will be passed to Kubernetes for filtering the results according
            to their labels.
        :param kind: The kind of runtime to query. May be one of `['dask', 'job', 'spark', 'remote-spark', 'mpijob']`
        :param object_id: The identifier of the mlrun object to query its runtime resources. for most function runtimes,
            runtime resources are per Run, for which the identifier is the Run's UID. For dask runtime, the runtime
            resources are per Function, for which the identifier is the Function's name.
        :param group_by: Object to group results by. Allowed values are `job` and `project`.
        """
        params = {
            "label_selector": label_selector,
            "group-by": group_by,
            "kind": kind,
            "object-id": object_id,
        }
        project_path = project if project else "*"
        error = "Failed listing runtime resources"
        response = self.api_call(
            "GET", f"projects/{project_path}/runtime-resources", error, params=params
        )
        if group_by is None:
            structured_list = [
                mlrun.common.schemas.KindRuntimeResources(**kind_runtime_resources)
                for kind_runtime_resources in response.json()
            ]
            return structured_list
        elif group_by == mlrun.common.schemas.ListRuntimeResourcesGroupByField.job:
            structured_dict = {}
            for project, job_runtime_resources_map in response.json().items():
                for job_id, runtime_resources in job_runtime_resources_map.items():
                    structured_dict.setdefault(project, {})[
                        job_id
                    ] = mlrun.common.schemas.RuntimeResources(**runtime_resources)
            return structured_dict
        elif group_by == mlrun.common.schemas.ListRuntimeResourcesGroupByField.project:
            structured_dict = {}
            for project, kind_runtime_resources_map in response.json().items():
                for kind, runtime_resources in kind_runtime_resources_map.items():
                    structured_dict.setdefault(project, {})[
                        kind
                    ] = mlrun.common.schemas.RuntimeResources(**runtime_resources)
            return structured_dict
        else:
            raise NotImplementedError(
                f"Provided group by field is not supported. group_by={group_by}"
            )

    def delete_runtime_resources(
        self,
        project: Optional[str] = None,
        label_selector: Optional[str] = None,
        kind: Optional[str] = None,
        object_id: Optional[str] = None,
        force: bool = False,
        grace_period: int = None,
    ) -> mlrun.common.schemas.GroupedByProjectRuntimeResourcesOutput:
        """Delete all runtime resources which are in terminal state.

        :param project: Delete only runtime resources of a specific project, by default None, which will delete only
            from the projects you're authorized to delete from.
        :param label_selector: Delete only runtime resources matching the label selector.
        :param kind: The kind of runtime to delete. May be one of `['dask', 'job', 'spark', 'remote-spark', 'mpijob']`
        :param object_id: The identifier of the mlrun object to delete its runtime resources. for most function
            runtimes, runtime resources are per Run, for which the identifier is the Run's UID. For dask runtime, the
            runtime resources are per Function, for which the identifier is the Function's name.
        :param force: Force deletion - delete the runtime resource even if it's not in terminal state or if the grace
            period didn't pass.
        :param grace_period: Grace period given to the runtime resource before they are actually removed, counted from
            the moment they moved to terminal state (defaults to mlrun.mlconf.runtime_resources_deletion_grace_period).

        :returns: :py:class:`~mlrun.common.schemas.GroupedByProjectRuntimeResourcesOutput` listing the runtime resources
            that were removed.
        """
        if grace_period is None:
            grace_period = config.runtime_resources_deletion_grace_period
            logger.info(
                "Using default grace period for runtime resources deletion",
                grace_period=grace_period,
            )

        params = {
            "label-selector": label_selector,
            "kind": kind,
            "object-id": object_id,
            "force": force,
            "grace-period": grace_period,
        }
        error = "Failed deleting runtime resources"
        project_path = project if project else "*"
        response = self.api_call(
            "DELETE",
            f"projects/{project_path}/runtime-resources",
            error,
            params=params,
        )
        structured_dict = {}
        for project, kind_runtime_resources_map in response.json().items():
            for kind, runtime_resources in kind_runtime_resources_map.items():
                structured_dict.setdefault(project, {})[
                    kind
                ] = mlrun.common.schemas.RuntimeResources(**runtime_resources)
        return structured_dict

    def create_schedule(
        self, project: str, schedule: mlrun.common.schemas.ScheduleInput
    ):
        """Create a new schedule on the given project. The details on the actual object to schedule as well as the
        schedule itself are within the schedule object provided.
        The :py:class:`~ScheduleCronTrigger` follows the guidelines in
        https://apscheduler.readthedocs.io/en/3.x/modules/triggers/cron.html.
        It also supports a :py:func:`~ScheduleCronTrigger.from_crontab` function that accepts a
        crontab-formatted string (see https://en.wikipedia.org/wiki/Cron for more information on the format and
        note that the 0 weekday is always monday).


        Example::

            from mlrun.common import schemas

            # Execute the get_data_func function every Tuesday at 15:30
            schedule = schemas.ScheduleInput(
                name="run_func_on_tuesdays",
                kind="job",
                scheduled_object=get_data_func,
                cron_trigger=schemas.ScheduleCronTrigger(day_of_week='tue', hour=15, minute=30),
            )
            db.create_schedule(project_name, schedule)
        """

        project = project or config.default_project
        path = f"projects/{project}/schedules"

        error_message = f"Failed creating schedule {project}/{schedule.name}"
        self.api_call("POST", path, error_message, body=dict_to_json(schedule.dict()))

    def update_schedule(
        self, project: str, name: str, schedule: mlrun.common.schemas.ScheduleUpdate
    ):
        """Update an existing schedule, replace it with the details contained in the schedule object."""

        project = project or config.default_project
        path = f"projects/{project}/schedules/{name}"

        error_message = f"Failed updating schedule {project}/{name}"
        self.api_call("PUT", path, error_message, body=dict_to_json(schedule.dict()))

    def get_schedule(
        self, project: str, name: str, include_last_run: bool = False
    ) -> mlrun.common.schemas.ScheduleOutput:
        """Retrieve details of the schedule in question. Besides returning the details of the schedule object itself,
        this function also returns the next scheduled run for this specific schedule, as well as potentially the
        results of the last run executed through this schedule.

        :param project: Project name.
        :param name: Name of the schedule object to query.
        :param include_last_run: Whether to include the results of the schedule's last run in the response.
        """

        project = project or config.default_project
        path = f"projects/{project}/schedules/{name}"
        error_message = f"Failed getting schedule for {project}/{name}"
        resp = self.api_call(
            "GET", path, error_message, params={"include_last_run": include_last_run}
        )
        return mlrun.common.schemas.ScheduleOutput(**resp.json())

    def list_schedules(
        self,
        project: str,
        name: str = None,
        kind: mlrun.common.schemas.ScheduleKinds = None,
        include_last_run: bool = False,
    ) -> mlrun.common.schemas.SchedulesOutput:
        """Retrieve list of schedules of specific name or kind.

        :param project: Project name.
        :param name: Name of schedule to retrieve. Can be omitted to list all schedules.
        :param kind: Kind of schedule objects to retrieve, can be either ``job`` or ``pipeline``.
        :param include_last_run: Whether to return for each schedule returned also the results of the last run of
            that schedule.
        """

        project = project or config.default_project
        params = {"kind": kind, "name": name, "include_last_run": include_last_run}
        path = f"projects/{project}/schedules"
        error_message = f"Failed listing schedules for {project} ? {kind} {name}"
        resp = self.api_call("GET", path, error_message, params=params)
        return mlrun.common.schemas.SchedulesOutput(**resp.json())

    def delete_schedule(self, project: str, name: str):
        """Delete a specific schedule by name."""

        project = project or config.default_project
        path = f"projects/{project}/schedules/{name}"
        error_message = f"Failed deleting schedule {project}/{name}"
        self.api_call("DELETE", path, error_message)

    def invoke_schedule(self, project: str, name: str):
        """Execute the object referenced by the schedule immediately."""

        project = project or config.default_project
        path = f"projects/{project}/schedules/{name}/invoke"
        error_message = f"Failed invoking schedule {project}/{name}"
        self.api_call("POST", path, error_message)

    def remote_builder(
        self,
        func,
        with_mlrun,
        mlrun_version_specifier=None,
        skip_deployed=False,
        builder_env=None,
    ):
        """Build the pod image for a function, for execution on a remote cluster. This is executed by the MLRun
        API server, and creates a Docker image out of the function provided and any specific build
        instructions provided within. This is a pre-requisite for remotely executing a function, unless using
        a pre-deployed image.

        :param func: Function to build.
        :param with_mlrun: Whether to add MLRun package to the built package. This is not required if using a base
            image that already has MLRun in it.
        :param mlrun_version_specifier: Version of MLRun to include in the built image.
        :param skip_deployed: Skip the build if we already have an image for the function.
        :param builder_env:   Kaniko builder pod env vars dict (for config/credentials)
        """

        try:
            req = {
                "function": func.to_dict(),
                "with_mlrun": bool2str(with_mlrun),
                "skip_deployed": skip_deployed,
            }
            if mlrun_version_specifier:
                req["mlrun_version_specifier"] = mlrun_version_specifier
            if builder_env:
                req["builder_env"] = builder_env
            resp = self.api_call("POST", "build/function", json=req)
        except OSError as err:
            logger.error(f"error submitting build task: {err_to_str(err)}")
            raise OSError(f"error: cannot submit build, {err_to_str(err)}")

        if not resp.ok:
            logger.error(f"bad resp!!\n{resp.text}")
            raise ValueError("bad function run response")

        return resp.json()

    def get_builder_status(
        self,
        func: BaseRuntime,
        offset: int = 0,
        logs: bool = True,
        last_log_timestamp: float = 0.0,
        verbose: bool = False,
    ):
        """Retrieve the status of a build operation currently in progress.

        :param func:                Function object that is being built.
        :param offset:              Offset into the build logs to retrieve logs from.
        :param logs:                Should build logs be retrieved.
        :param last_log_timestamp:  Last timestamp of logs that were already retrieved. Function will return only logs
                                    later than this parameter.
        :param verbose:             Add verbose logs into the output.

        :returns: The following parameters:

            - Text of builder logs.
            - Timestamp of last log retrieved, to be used in subsequent calls to this function.

            The function also updates internal members of the ``func`` object to reflect build process info.
        """

        try:
            params = {
                "name": normalize_name(func.metadata.name),
                "project": func.metadata.project,
                "tag": func.metadata.tag,
                "logs": bool2str(logs),
                "offset": str(offset),
                "last_log_timestamp": str(last_log_timestamp),
                "verbose": bool2str(verbose),
            }
            resp = self.api_call("GET", "build/status", params=params)
        except OSError as err:
            logger.error(f"error getting build status: {err_to_str(err)}")
            raise OSError(f"error: cannot get build status, {err_to_str(err)}")

        if not resp.ok:
            logger.warning(f"failed resp, {resp.text}")
            raise RunDBError("bad function build response")

        if resp.headers:
            func.status.state = resp.headers.get("x-mlrun-function-status", "")
            last_log_timestamp = float(
                resp.headers.get("x-mlrun-last-timestamp", "0.0")
            )
            if func.kind in mlrun.runtimes.RuntimeKinds.nuclio_runtimes():
                func.status.address = resp.headers.get("x-mlrun-address", "")
                func.status.nuclio_name = resp.headers.get("x-mlrun-name", "")
                func.status.internal_invocation_urls = resp.headers.get(
                    "x-mlrun-internal-invocation-urls", ""
                ).split(",")
                func.status.external_invocation_urls = resp.headers.get(
                    "x-mlrun-external-invocation-urls", ""
                ).split(",")
                func.status.container_image = resp.headers.get(
                    "x-mlrun-container-image", ""
                )
            else:
                func.status.build_pod = resp.headers.get("builder_pod", "")
                func.spec.image = resp.headers.get("function_image", "")

        text = ""
        if resp.content:
            text = resp.content.decode()
        return text, last_log_timestamp

    def remote_start(self, func_url) -> mlrun.common.schemas.BackgroundTask:
        """Execute a function remotely, Used for ``dask`` functions.

        :param func_url: URL to the function to be executed.
        :returns: A BackgroundTask object, with details on execution process and its status.
        """

        try:
            req = {"functionUrl": func_url}
            resp = self.api_call(
                "POST",
                "start/function",
                json=req,
                timeout=int(config.submit_timeout) or 60,
            )
        except OSError as err:
            logger.error(f"error starting function: {err_to_str(err)}")
            raise OSError(f"error: cannot start function, {err_to_str(err)}")

        if not resp.ok:
            logger.error(f"bad resp!!\n{resp.text}")
            raise ValueError("bad function start response")

        return mlrun.common.schemas.BackgroundTask(**resp.json())

    def get_project_background_task(
        self,
        project: str,
        name: str,
    ) -> mlrun.common.schemas.BackgroundTask:
        """Retrieve updated information on a project background task being executed."""

        project = project or config.default_project
        path = f"projects/{project}/background-tasks/{name}"
        error_message = (
            f"Failed getting project background task. project={project}, name={name}"
        )
        response = self.api_call("GET", path, error_message)
        return mlrun.common.schemas.BackgroundTask(**response.json())

    def get_background_task(self, name: str) -> mlrun.common.schemas.BackgroundTask:
        """Retrieve updated information on a background task being executed."""

        path = f"background-tasks/{name}"
        error_message = f"Failed getting background task. name={name}"
        response = self.api_call("GET", path, error_message)
        return mlrun.common.schemas.BackgroundTask(**response.json())

    def remote_status(self, project, name, kind, selector):
        """Retrieve status of a function being executed remotely (relevant to ``dask`` functions).

        :param project: The project of the function
        :param name: The name of the function
        :param kind: The kind of the function, currently ``dask`` is supported.
        :param selector: Selector clause to be applied to the Kubernetes status query to filter the results.
        """

        try:
            req = {"kind": kind, "selector": selector, "project": project, "name": name}
            resp = self.api_call("POST", "status/function", json=req)
        except OSError as err:
            logger.error(f"error starting function: {err_to_str(err)}")
            raise OSError(f"error: cannot start function, {err_to_str(err)}")

        if not resp.ok:
            logger.error(f"bad resp!!\n{resp.text}")
            raise ValueError("bad function status response")

        return resp.json()["data"]

    def submit_job(
        self,
        runspec,
        schedule: Union[str, mlrun.common.schemas.ScheduleCronTrigger] = None,
    ):
        """Submit a job for remote execution.

        :param runspec: The runtime object spec (Task) to execute.
        :param schedule: Whether to schedule this job using a Cron trigger. If not specified, the job will be submitted
            immediately.
        """

        try:
            req = {"task": runspec.to_dict()}
            if schedule:
                if isinstance(schedule, mlrun.common.schemas.ScheduleCronTrigger):
                    schedule = schedule.dict()
                req["schedule"] = schedule
            timeout = (int(config.submit_timeout) or 120) + 20
            resp = self.api_call("POST", "submit_job", json=req, timeout=timeout)

        except requests.HTTPError as err:
            logger.error(f"error submitting task: {err_to_str(err)}")
            # not creating a new exception here, in order to keep the response and status code in the exception
            raise

        except OSError as err:
            logger.error(f"error submitting task: {err_to_str(err)}")
            raise OSError("error: cannot submit task") from err

        if not resp.ok:
            logger.error(f"bad resp!!\n{resp.text}")
            raise ValueError(f"bad function run response, {resp.text}")

        resp = resp.json()
        return resp["data"]

    def submit_pipeline(
        self,
        project,
        pipeline,
        arguments=None,
        experiment=None,
        run=None,
        namespace=None,
        artifact_path=None,
        ops=None,
        # TODO: deprecated, remove in 1.5.0
        ttl=None,
        cleanup_ttl=None,
    ):
        """Submit a KFP pipeline for execution.

        :param project: The project of the pipeline
        :param pipeline: Pipeline function or path to .yaml/.zip pipeline file.
        :param arguments: A dictionary of arguments to pass to the pipeline.
        :param experiment: A name to assign for the specific experiment.
        :param run: A name for this specific run.
        :param namespace: Kubernetes namespace to execute the pipeline in.
        :param artifact_path: A path to artifacts used by this pipeline.
        :param ops: Transformers to apply on all ops in the pipeline.
        :param ttl: pipeline cleanup ttl in secs (time to wait after workflow completion, at which point the workflow
                    and all its resources are deleted) (deprecated, use cleanup_ttl instead)
        :param cleanup_ttl: pipeline cleanup ttl in secs (time to wait after workflow completion, at which point the
                            workflow and all its resources are deleted)
        """

        if ttl:
            warnings.warn(
                "'ttl' is deprecated, use 'cleanup_ttl' instead. "
                "This will be removed in 1.5.0",
                # TODO: Remove this in 1.5.0
                FutureWarning,
            )

        if isinstance(pipeline, str):
            pipe_file = pipeline
        else:
            pipe_file = tempfile.NamedTemporaryFile(suffix=".yaml", delete=False).name
            conf = new_pipe_metadata(
                artifact_path=artifact_path,
                cleanup_ttl=cleanup_ttl or ttl,
                op_transformers=ops,
            )
            kfp.compiler.Compiler().compile(
                pipeline, pipe_file, type_check=False, pipeline_conf=conf
            )

        if pipe_file.endswith(".yaml"):
            headers = {"content-type": "application/yaml"}
        elif pipe_file.endswith(".zip"):
            headers = {"content-type": "application/zip"}
        else:
            raise ValueError("pipeline file must be .yaml or .zip")
        if arguments:
            if not isinstance(arguments, dict):
                raise ValueError("arguments must be dict type")
            headers[mlrun.common.schemas.HeaderNames.pipeline_arguments] = str(
                arguments
            )

        if not path.isfile(pipe_file):
            raise OSError(f"file {pipe_file} doesnt exist")
        with open(pipe_file, "rb") as fp:
            data = fp.read()
        if not isinstance(pipeline, str):
            remove(pipe_file)

        try:
            params = {"namespace": namespace, "experiment": experiment, "run": run}
            resp = self.api_call(
                "POST",
                f"projects/{project}/pipelines",
                params=params,
                timeout=20,
                body=data,
                headers=headers,
            )
        except OSError as err:
            logger.error(f"error cannot submit pipeline: {err_to_str(err)}")
            raise OSError(f"error: cannot cannot submit pipeline, {err_to_str(err)}")

        if not resp.ok:
            logger.error(f"bad resp!!\n{resp.text}")
            raise ValueError(f"bad submit pipeline response, {resp.text}")

        resp = resp.json()
        logger.info(f"submitted pipeline {resp['name']} id={resp['id']}")
        return resp["id"]

    def list_pipelines(
        self,
        project: str,
        namespace: str = None,
        sort_by: str = "",
        page_token: str = "",
        filter_: str = "",
        format_: Union[
            str, mlrun.common.schemas.PipelinesFormat
        ] = mlrun.common.schemas.PipelinesFormat.metadata_only,
        page_size: int = None,
    ) -> mlrun.common.schemas.PipelinesOutput:
        """Retrieve a list of KFP pipelines. This function can be invoked to get all pipelines from all projects,
        by specifying ``project=*``, in which case pagination can be used and the various sorting and pagination
        properties can be applied. If a specific project is requested, then the pagination options cannot be
        used and pagination is not applied.

        :param project: Project name. Can be ``*`` for query across all projects.
        :param namespace: Kubernetes namespace in which the pipelines are executing.
        :param sort_by: Field to sort the results by.
        :param page_token: Use for pagination, to retrieve next page.
        :param filter_: Kubernetes filter to apply to the query, can be used to filter on specific object fields.
        :param format_: Result format. Can be one of:

            - ``full`` - return the full objects.
            - ``metadata_only`` (default) - return just metadata of the pipelines objects.
            - ``name_only`` - return just the names of the pipeline objects.
        :param page_size: Size of a single page when applying pagination.
        """

        if project != "*" and (page_token or page_size):
            raise mlrun.errors.MLRunInvalidArgumentError(
                "Filtering by project can not be used together with pagination"
            )
        params = {
            "namespace": namespace,
            "sort_by": sort_by,
            "page_token": page_token,
            "filter": filter_,
            "format": format_,
            "page_size": page_size,
        }

        error_message = f"Failed listing pipelines, query: {params}"
        response = self.api_call(
            "GET", f"projects/{project}/pipelines", error_message, params=params
        )
        return mlrun.common.schemas.PipelinesOutput(**response.json())

    def get_pipeline(
        self,
        run_id: str,
        namespace: str = None,
        timeout: int = 10,
        format_: Union[
            str, mlrun.common.schemas.PipelinesFormat
        ] = mlrun.common.schemas.PipelinesFormat.summary,
        project: str = None,
    ):
        """Retrieve details of a specific pipeline using its run ID (as provided when the pipeline was executed)."""

        try:
            params = {}
            if namespace:
                params["namespace"] = namespace
            params["format"] = format_
            project_path = project if project else "*"
            resp = self.api_call(
                "GET",
                f"projects/{project_path}/pipelines/{run_id}",
                params=params,
                timeout=timeout,
            )
        except OSError as err:
            logger.error(f"error cannot get pipeline: {err_to_str(err)}")
            raise OSError(f"error: cannot get pipeline, {err_to_str(err)}")

        if not resp.ok:
            logger.error(f"bad resp!!\n{resp.text}")
            raise ValueError(f"bad get pipeline response, {resp.text}")

        return resp.json()

    @staticmethod
    def _resolve_reference(tag, uid):
        if uid and tag:
            raise MLRunInvalidArgumentError("both uid and tag were provided")
        return uid or tag or "latest"

    def create_feature_set(
        self,
        feature_set: Union[dict, mlrun.common.schemas.FeatureSet, FeatureSet],
        project="",
        versioned=True,
    ) -> dict:
        """Create a new :py:class:`~mlrun.feature_store.FeatureSet` and save in the :py:mod:`mlrun` DB. The
        feature-set must not previously exist in the DB.

        :param feature_set: The new :py:class:`~mlrun.feature_store.FeatureSet` to create.
        :param project: Name of project this feature-set belongs to.
        :param versioned: Whether to maintain versions for this feature-set. All versions of a versioned object
            will be kept in the DB and can be retrieved until explicitly deleted.
        :returns: The :py:class:`~mlrun.feature_store.FeatureSet` object (as dict).
        """
        if isinstance(feature_set, mlrun.common.schemas.FeatureSet):
            feature_set = feature_set.dict()
        elif isinstance(feature_set, FeatureSet):
            feature_set = feature_set.to_dict()

        project = (
            project
            or feature_set["metadata"].get("project", None)
            or config.default_project
        )
        path = f"projects/{project}/feature-sets"
        params = {"versioned": versioned}

        name = feature_set["metadata"]["name"]
        error_message = f"Failed creating feature-set {project}/{name}"
        resp = self.api_call(
            "POST",
            path,
            error_message,
            params=params,
            body=dict_to_json(feature_set),
        )
        return resp.json()

    def get_feature_set(
        self, name: str, project: str = "", tag: str = None, uid: str = None
    ) -> FeatureSet:
        """Retrieve a ~mlrun.feature_store.FeatureSet` object. If both ``tag`` and ``uid`` are not specified, then
        the object tagged ``latest`` will be retrieved.

        :param name: Name of object to retrieve.
        :param project: Project the FeatureSet belongs to.
        :param tag: Tag of the specific object version to retrieve.
        :param uid: uid of the object to retrieve (can only be used for versioned objects).
        """

        project = project or config.default_project
        reference = self._resolve_reference(tag, uid)
        path = f"projects/{project}/feature-sets/{name}/references/{reference}"
        error_message = f"Failed retrieving feature-set {project}/{name}"
        resp = self.api_call("GET", path, error_message)
        return FeatureSet.from_dict(resp.json())

    def list_features(
        self,
        project: str,
        name: str = None,
        tag: str = None,
        entities: List[str] = None,
        labels: List[str] = None,
    ) -> List[dict]:
        """List feature-sets which contain specific features. This function may return multiple versions of the same
        feature-set if a specific tag is not requested. Note that the various filters of this function actually
        refer to the feature-set object containing the features, not to the features themselves.

        :param project: Project which contains these features.
        :param name: Name of the feature to look for. The name is used in a like query, and is not case-sensitive. For
            example, looking for ``feat`` will return features which are named ``MyFeature`` as well as ``defeat``.
        :param tag: Return feature-sets which contain the features looked for, and are tagged with the specific tag.
        :param entities: Return only feature-sets which contain an entity whose name is contained in this list.
        :param labels: Return only feature-sets which are labeled as requested.
        :returns: A list of mapping from feature to a digest of the feature-set, which contains the feature-set
            meta-data. Multiple entries may be returned for any specific feature due to multiple tags or versions
            of the feature-set.
        """

        project = project or config.default_project
        params = {
            "name": name,
            "tag": tag,
            "entity": entities or [],
            "label": labels or [],
        }

        path = f"projects/{project}/features"

        error_message = f"Failed listing features, project: {project}, query: {params}"
        resp = self.api_call("GET", path, error_message, params=params)
        return resp.json()["features"]

    def list_entities(
        self,
        project: str,
        name: str = None,
        tag: str = None,
        labels: List[str] = None,
    ) -> List[dict]:
        """Retrieve a list of entities and their mapping to the containing feature-sets. This function is similar
        to the :py:func:`~list_features` function, and uses the same logic. However, the entities are matched
        against the name rather than the features.
        """

        project = project or config.default_project
        params = {
            "name": name,
            "tag": tag,
            "label": labels or [],
        }

        path = f"projects/{project}/entities"

        error_message = f"Failed listing entities, project: {project}, query: {params}"
        resp = self.api_call("GET", path, error_message, params=params)
        return resp.json()["entities"]

    @staticmethod
    def _generate_partition_by_params(
        partition_by_cls,
        partition_by,
        rows_per_partition,
        sort_by,
        order,
        max_partitions=None,
    ):

        partition_params = {
            "partition-by": partition_by,
            "rows-per-partition": rows_per_partition,
            "partition-sort-by": sort_by,
            "partition-order": order,
        }
        if max_partitions is not None:
            partition_params["max-partitions"] = max_partitions
        return partition_params

    def list_feature_sets(
        self,
        project: str = "",
        name: str = None,
        tag: str = None,
        state: str = None,
        entities: List[str] = None,
        features: List[str] = None,
        labels: List[str] = None,
        partition_by: Union[
            mlrun.common.schemas.FeatureStorePartitionByField, str
        ] = None,
        rows_per_partition: int = 1,
        partition_sort_by: Union[mlrun.common.schemas.SortField, str] = None,
        partition_order: Union[
            mlrun.common.schemas.OrderType, str
        ] = mlrun.common.schemas.OrderType.desc,
    ) -> List[FeatureSet]:
        """Retrieve a list of feature-sets matching the criteria provided.

        :param project: Project name.
        :param name: Name of feature-set to match. This is a like query, and is case-insensitive.
        :param tag: Match feature-sets with specific tag.
        :param state: Match feature-sets with a specific state.
        :param entities: Match feature-sets which contain entities whose name is in this list.
        :param features: Match feature-sets which contain features whose name is in this list.
        :param labels: Match feature-sets which have these labels.
        :param partition_by: Field to group results by. Only allowed value is `name`. When `partition_by` is specified,
            the `partition_sort_by` parameter must be provided as well.
        :param rows_per_partition: How many top rows (per sorting defined by `partition_sort_by` and `partition_order`)
            to return per group. Default value is 1.
        :param partition_sort_by: What field to sort the results by, within each partition defined by `partition_by`.
            Currently the only allowed value are `created` and `updated`.
        :param partition_order: Order of sorting within partitions - `asc` or `desc`. Default is `desc`.
        :returns: List of matching :py:class:`~mlrun.feature_store.FeatureSet` objects.
        """

        project = project or config.default_project

        params = {
            "name": name,
            "state": state,
            "tag": tag,
            "entity": entities or [],
            "feature": features or [],
            "label": labels or [],
        }
        if partition_by:
            params.update(
                self._generate_partition_by_params(
                    mlrun.common.schemas.FeatureStorePartitionByField,
                    partition_by,
                    rows_per_partition,
                    partition_sort_by,
                    partition_order,
                )
            )

        path = f"projects/{project}/feature-sets"

        error_message = (
            f"Failed listing feature-sets, project: {project}, query: {params}"
        )
        resp = self.api_call("GET", path, error_message, params=params)
        feature_sets = resp.json()["feature_sets"]
        if feature_sets:
            return [FeatureSet.from_dict(obj) for obj in feature_sets]

    def store_feature_set(
        self,
        feature_set: Union[dict, mlrun.common.schemas.FeatureSet, FeatureSet],
        name=None,
        project="",
        tag=None,
        uid=None,
        versioned=True,
    ) -> dict:
        """Save a :py:class:`~mlrun.feature_store.FeatureSet` object in the :py:mod:`mlrun` DB. The
        feature-set can be either a new object or a modification to existing object referenced by the params of
        the function.

        :param feature_set: The :py:class:`~mlrun.feature_store.FeatureSet` to store.
        :param name:    Name of feature set.
        :param project: Name of project this feature-set belongs to.
        :param tag: The ``tag`` of the object to replace in the DB, for example ``latest``.
        :param uid: The ``uid`` of the object to replace in the DB. If using this parameter, the modified object
            must have the same ``uid`` of the previously-existing object. This cannot be used for non-versioned objects.
        :param versioned: Whether to maintain versions for this feature-set. All versions of a versioned object
            will be kept in the DB and can be retrieved until explicitly deleted.
        :returns: The :py:class:`~mlrun.feature_store.FeatureSet` object (as dict).
        """

        reference = self._resolve_reference(tag, uid)
        params = {"versioned": versioned}

        if isinstance(feature_set, mlrun.common.schemas.FeatureSet):
            feature_set = feature_set.dict()
        elif isinstance(feature_set, FeatureSet):
            feature_set = feature_set.to_dict()

        name = name or feature_set["metadata"]["name"]
        project = (
            project or feature_set["metadata"].get("project") or config.default_project
        )
        path = f"projects/{project}/feature-sets/{name}/references/{reference}"
        error_message = f"Failed storing feature-set {project}/{name}"
        resp = self.api_call(
            "PUT", path, error_message, params=params, body=dict_to_json(feature_set)
        )
        return resp.json()

    def patch_feature_set(
        self,
        name,
        feature_set_update: dict,
        project="",
        tag=None,
        uid=None,
        patch_mode: Union[
            str, mlrun.common.schemas.PatchMode
        ] = mlrun.common.schemas.PatchMode.replace,
    ):
        """Modify (patch) an existing :py:class:`~mlrun.feature_store.FeatureSet` object.
        The object is identified by its name (and project it belongs to), as well as optionally a ``tag`` or its
        ``uid`` (for versioned object). If both ``tag`` and ``uid`` are omitted then the object with tag ``latest``
        is modified.

        :param name: Name of the object to patch.
        :param feature_set_update: The modifications needed in the object. This parameter only has the changes in it,
            not a full object.
            Example::

                feature_set_update = {"status": {"processed" : True}}

            Will apply the field ``status.processed`` to the existing object.
        :param project: Project which contains the modified object.
        :param tag: The tag of the object to modify.
        :param uid: uid of the object to modify.
        :param patch_mode: The strategy for merging the changes with the existing object. Can be either ``replace``
            or ``additive``.
        """
        project = project or config.default_project
        reference = self._resolve_reference(tag, uid)
        headers = {mlrun.common.schemas.HeaderNames.patch_mode: patch_mode}
        path = f"projects/{project}/feature-sets/{name}/references/{reference}"
        error_message = f"Failed updating feature-set {project}/{name}"
        self.api_call(
            "PATCH",
            path,
            error_message,
            body=dict_to_json(feature_set_update),
            headers=headers,
        )

    def delete_feature_set(self, name, project="", tag=None, uid=None):
        """Delete a :py:class:`~mlrun.feature_store.FeatureSet` object from the DB.
        If ``tag`` or ``uid`` are specified, then just the version referenced by them will be deleted. Using both
        is not allowed.
        If none are specified, then all instances of the object whose name is ``name`` will be deleted.
        """
        project = project or config.default_project
        path = f"projects/{project}/feature-sets/{name}"

        if tag or uid:
            reference = self._resolve_reference(tag, uid)
            path = path + f"/references/{reference}"

        error_message = f"Failed deleting feature-set {name}"
        self.api_call("DELETE", path, error_message)

    def create_feature_vector(
        self,
        feature_vector: Union[dict, mlrun.common.schemas.FeatureVector, FeatureVector],
        project="",
        versioned=True,
    ) -> dict:
        """Create a new :py:class:`~mlrun.feature_store.FeatureVector` and save in the :py:mod:`mlrun` DB.

        :param feature_vector: The new :py:class:`~mlrun.feature_store.FeatureVector` to create.
        :param project: Name of project this feature-vector belongs to.
        :param versioned: Whether to maintain versions for this feature-vector. All versions of a versioned object
            will be kept in the DB and can be retrieved until explicitly deleted.
        :returns: The :py:class:`~mlrun.feature_store.FeatureVector` object (as dict).
        """
        if isinstance(feature_vector, mlrun.common.schemas.FeatureVector):
            feature_vector = feature_vector.dict()
        elif isinstance(feature_vector, FeatureVector):
            feature_vector = feature_vector.to_dict()

        project = (
            project
            or feature_vector["metadata"].get("project", None)
            or config.default_project
        )
        path = f"projects/{project}/feature-vectors"
        params = {"versioned": versioned}

        name = feature_vector["metadata"]["name"]
        error_message = f"Failed creating feature-vector {project}/{name}"
        resp = self.api_call(
            "POST",
            path,
            error_message,
            params=params,
            body=dict_to_json(feature_vector),
        )
        return resp.json()

    def get_feature_vector(
        self, name: str, project: str = "", tag: str = None, uid: str = None
    ) -> FeatureVector:
        """Return a specific feature-vector referenced by its tag or uid. If none are provided, ``latest`` tag will
        be used."""

        project = project or config.default_project
        reference = self._resolve_reference(tag, uid)
        path = f"projects/{project}/feature-vectors/{name}/references/{reference}"
        error_message = f"Failed retrieving feature-vector {project}/{name}"
        resp = self.api_call("GET", path, error_message)
        return FeatureVector.from_dict(resp.json())

    def list_feature_vectors(
        self,
        project: str = "",
        name: str = None,
        tag: str = None,
        state: str = None,
        labels: List[str] = None,
        partition_by: Union[
            mlrun.common.schemas.FeatureStorePartitionByField, str
        ] = None,
        rows_per_partition: int = 1,
        partition_sort_by: Union[mlrun.common.schemas.SortField, str] = None,
        partition_order: Union[
            mlrun.common.schemas.OrderType, str
        ] = mlrun.common.schemas.OrderType.desc,
    ) -> List[FeatureVector]:
        """Retrieve a list of feature-vectors matching the criteria provided.

        :param project: Project name.
        :param name: Name of feature-vector to match. This is a like query, and is case-insensitive.
        :param tag: Match feature-vectors with specific tag.
        :param state: Match feature-vectors with a specific state.
        :param labels: Match feature-vectors which have these labels.
        :param partition_by: Field to group results by. Only allowed value is `name`. When `partition_by` is specified,
            the `partition_sort_by` parameter must be provided as well.
        :param rows_per_partition: How many top rows (per sorting defined by `partition_sort_by` and `partition_order`)
            to return per group. Default value is 1.
        :param partition_sort_by: What field to sort the results by, within each partition defined by `partition_by`.
            Currently the only allowed values are `created` and `updated`.
        :param partition_order: Order of sorting within partitions - `asc` or `desc`. Default is `desc`.
        :returns: List of matching :py:class:`~mlrun.feature_store.FeatureVector` objects.
        """

        project = project or config.default_project

        params = {
            "name": name,
            "state": state,
            "tag": tag,
            "label": labels or [],
        }
        if partition_by:
            params.update(
                self._generate_partition_by_params(
                    mlrun.common.schemas.FeatureStorePartitionByField,
                    partition_by,
                    rows_per_partition,
                    partition_sort_by,
                    partition_order,
                )
            )

        path = f"projects/{project}/feature-vectors"

        error_message = (
            f"Failed listing feature-vectors, project: {project}, query: {params}"
        )
        resp = self.api_call("GET", path, error_message, params=params)
        feature_vectors = resp.json()["feature_vectors"]
        if feature_vectors:
            return [FeatureVector.from_dict(obj) for obj in feature_vectors]

    def store_feature_vector(
        self,
        feature_vector: Union[dict, mlrun.common.schemas.FeatureVector, FeatureVector],
        name=None,
        project="",
        tag=None,
        uid=None,
        versioned=True,
    ) -> dict:
        """Store a :py:class:`~mlrun.feature_store.FeatureVector` object in the :py:mod:`mlrun` DB. The
        feature-vector can be either a new object or a modification to existing object referenced by the params
        of the function.

        :param feature_vector: The :py:class:`~mlrun.feature_store.FeatureVector` to store.
        :param name:    Name of feature vector.
        :param project: Name of project this feature-vector belongs to.
        :param tag: The ``tag`` of the object to replace in the DB, for example ``latest``.
        :param uid: The ``uid`` of the object to replace in the DB. If using this parameter, the modified object
            must have the same ``uid`` of the previously-existing object. This cannot be used for non-versioned objects.
        :param versioned: Whether to maintain versions for this feature-vector. All versions of a versioned object
            will be kept in the DB and can be retrieved until explicitly deleted.
        :returns: The :py:class:`~mlrun.feature_store.FeatureVector` object (as dict).
        """

        reference = self._resolve_reference(tag, uid)
        params = {"versioned": versioned}

        if isinstance(feature_vector, mlrun.common.schemas.FeatureVector):
            feature_vector = feature_vector.dict()
        elif isinstance(feature_vector, FeatureVector):
            feature_vector = feature_vector.to_dict()

        name = name or feature_vector["metadata"]["name"]
        project = (
            project
            or feature_vector["metadata"].get("project")
            or config.default_project
        )
        path = f"projects/{project}/feature-vectors/{name}/references/{reference}"
        error_message = f"Failed storing feature-vector {project}/{name}"
        resp = self.api_call(
            "PUT", path, error_message, params=params, body=dict_to_json(feature_vector)
        )
        return resp.json()

    def patch_feature_vector(
        self,
        name,
        feature_vector_update: dict,
        project="",
        tag=None,
        uid=None,
        patch_mode: Union[
            str, mlrun.common.schemas.PatchMode
        ] = mlrun.common.schemas.PatchMode.replace,
    ):
        """Modify (patch) an existing :py:class:`~mlrun.feature_store.FeatureVector` object.
        The object is identified by its name (and project it belongs to), as well as optionally a ``tag`` or its
        ``uid`` (for versioned object). If both ``tag`` and ``uid`` are omitted then the object with tag ``latest``
        is modified.

        :param name: Name of the object to patch.
        :param feature_vector_update: The modifications needed in the object. This parameter only has the changes in it,
            not a full object.
        :param project: Project which contains the modified object.
        :param tag: The tag of the object to modify.
        :param uid: uid of the object to modify.
        :param patch_mode: The strategy for merging the changes with the existing object. Can be either ``replace``
            or ``additive``.
        """
        reference = self._resolve_reference(tag, uid)
        project = project or config.default_project
        headers = {mlrun.common.schemas.HeaderNames.patch_mode: patch_mode}
        path = f"projects/{project}/feature-vectors/{name}/references/{reference}"
        error_message = f"Failed updating feature-vector {project}/{name}"
        self.api_call(
            "PATCH",
            path,
            error_message,
            body=dict_to_json(feature_vector_update),
            headers=headers,
        )

    def delete_feature_vector(self, name, project="", tag=None, uid=None):
        """Delete a :py:class:`~mlrun.feature_store.FeatureVector` object from the DB.
        If ``tag`` or ``uid`` are specified, then just the version referenced by them will be deleted. Using both
        is not allowed.
        If none are specified, then all instances of the object whose name is ``name`` will be deleted.
        """
        project = project or config.default_project
        path = f"projects/{project}/feature-vectors/{name}"
        if tag or uid:
            reference = self._resolve_reference(tag, uid)
            path = path + f"/references/{reference}"

        error_message = f"Failed deleting feature-vector {name}"
        self.api_call("DELETE", path, error_message)

    def tag_objects(
        self,
        project: str,
        tag_name: str,
        objects: Union[mlrun.common.schemas.TagObjects, dict],
        replace: bool = False,
    ):
        """Tag a list of objects.

        :param project: Project which contains the objects.
        :param tag_name: The tag to set on the objects.
        :param objects: The objects to tag.
        :param replace: Whether to replace the existing tags of the objects or to add the new tag to them.
        """

        path = f"projects/{project}/tags/{tag_name}"
        error_message = f"Failed to tag {tag_name} on objects {objects}"
        method = "POST" if replace else "PUT"
        self.api_call(
            method,
            path,
            error_message,
            body=dict_to_json(
                objects.dict()
                if isinstance(objects, mlrun.common.schemas.TagObjects)
                else objects
            ),
        )

    def delete_objects_tag(
        self,
        project: str,
        tag_name: str,
        tag_objects: Union[mlrun.common.schemas.TagObjects, dict],
    ):
        """Delete a tag from a list of objects.

        :param project: Project which contains the objects.
        :param tag_name: The tag to delete from the objects.
        :param tag_objects: The objects to delete the tag from.

        """
        path = f"projects/{project}/tags/{tag_name}"
        error_message = f"Failed deleting tag from {tag_name}"
        self.api_call(
            "DELETE",
            path,
            error_message,
            body=dict_to_json(
                tag_objects.dict()
                if isinstance(tag_objects, mlrun.common.schemas.TagObjects)
                else tag_objects
            ),
        )

    def tag_artifacts(
        self,
        artifacts: Union[List[Artifact], List[dict], Artifact, dict],
        project: str,
        tag_name: str,
        replace: bool = False,
    ):
        """Tag a list of artifacts.

        :param artifacts: The artifacts to tag. Can be a list of :py:class:`~mlrun.artifacts.Artifact` objects or
            dictionaries, or a single object.
        :param project: Project which contains the artifacts.
        :param tag_name: The tag to set on the artifacts.
        :param replace: If True, replace existing tags, otherwise append to existing tags.
        """
        tag_objects = self._resolve_artifacts_to_tag_objects(artifacts)
        self.tag_objects(project, tag_name, objects=tag_objects, replace=replace)

    def delete_artifacts_tags(
        self,
        artifacts,
        project: str,
        tag_name: str,
    ):
        """Delete tag from a list of artifacts.

        :param artifacts: The artifacts to delete the tag from. Can be a list of :py:class:`~mlrun.artifacts.Artifact`
            objects or dictionaries, or a single object.
        :param project: Project which contains the artifacts.
        :param tag_name: The tag to set on the artifacts.
        """
        tag_objects = self._resolve_artifacts_to_tag_objects(artifacts)
        self.delete_objects_tag(project, tag_name, tag_objects)

    def list_projects(
        self,
        owner: str = None,
        format_: Union[
            str, mlrun.common.schemas.ProjectsFormat
        ] = mlrun.common.schemas.ProjectsFormat.full,
        labels: List[str] = None,
        state: Union[str, mlrun.common.schemas.ProjectState] = None,
    ) -> List[Union[mlrun.projects.MlrunProject, str]]:
        """Return a list of the existing projects, potentially filtered by specific criteria.

        :param owner: List only projects belonging to this specific owner.
        :param format_: Format of the results. Possible values are:

            - ``full`` (default value) - Return full project objects.
            - ``minimal`` - Return minimal project objects (minimization happens in the BE).
            - ``name_only`` - Return just the names of the projects.

        :param labels: Filter by labels attached to the project.
        :param state: Filter by project's state. Can be either ``online`` or ``archived``.
        """

        params = {
            "owner": owner,
            "state": state,
            "format": format_,
            "label": labels or [],
        }

        error_message = f"Failed listing projects, query: {params}"
        response = self.api_call("GET", "projects", error_message, params=params)
        if format_ == mlrun.common.schemas.ProjectsFormat.name_only:

            # projects is just a list of strings
            return response.json()["projects"]

        # forwards compatibility - we want to be able to handle new formats that might be added in the future
        # if format is not known to the api, it is up to the server to return either an error or a default format
        return [
            mlrun.projects.MlrunProject.from_dict(project_dict)
            for project_dict in response.json()["projects"]
        ]

    def get_project(self, name: str) -> mlrun.projects.MlrunProject:
        """Get details for a specific project."""

        if not name:
            raise MLRunInvalidArgumentError("Name must be provided")

        path = f"projects/{name}"
        error_message = f"Failed retrieving project {name}"
        response = self.api_call("GET", path, error_message)
        return mlrun.projects.MlrunProject.from_dict(response.json())

    def delete_project(
        self,
        name: str,
        deletion_strategy: Union[
            str, mlrun.common.schemas.DeletionStrategy
        ] = mlrun.common.schemas.DeletionStrategy.default(),
    ):
        """Delete a project.

        :param name: Name of the project to delete.
        :param deletion_strategy: How to treat child objects of the project. Possible values are:

            - ``restrict`` (default) - Project must not have any child objects when deleted. If using this mode while
              child objects exist, the operation will fail.
            - ``cascade`` - Automatically delete all child objects when deleting the project.
        """

        path = f"projects/{name}"
        headers = {
            mlrun.common.schemas.HeaderNames.deletion_strategy: deletion_strategy
        }
        error_message = f"Failed deleting project {name}"
        response = self.api_call("DELETE", path, error_message, headers=headers)
        if response.status_code == http.HTTPStatus.ACCEPTED:
            return self._wait_for_project_to_be_deleted(name)

    def store_project(
        self,
        name: str,
        project: Union[dict, mlrun.projects.MlrunProject, mlrun.common.schemas.Project],
    ) -> mlrun.projects.MlrunProject:
        """Store a project in the DB. This operation will overwrite existing project of the same name if exists."""

        path = f"projects/{name}"
        error_message = f"Failed storing project {name}"
        if isinstance(project, mlrun.common.schemas.Project):
            project = project.dict()
        elif isinstance(project, mlrun.projects.MlrunProject):
            project = project.to_dict()
        response = self.api_call(
            "PUT",
            path,
            error_message,
            body=dict_to_json(project),
        )
        if response.status_code == http.HTTPStatus.ACCEPTED:
            return self._wait_for_project_to_reach_terminal_state(name)
        return mlrun.projects.MlrunProject.from_dict(response.json())

    def patch_project(
        self,
        name: str,
        project: dict,
        patch_mode: Union[
            str, mlrun.common.schemas.PatchMode
        ] = mlrun.common.schemas.PatchMode.replace,
    ) -> mlrun.projects.MlrunProject:
        """Patch an existing project object.

        :param name: Name of project to patch.
        :param project: The actual changes to the project object.
        :param patch_mode: The strategy for merging the changes with the existing object. Can be either ``replace``
            or ``additive``.
        """

        path = f"projects/{name}"
        headers = {mlrun.common.schemas.HeaderNames.patch_mode: patch_mode}
        error_message = f"Failed patching project {name}"
        response = self.api_call(
            "PATCH", path, error_message, body=dict_to_json(project), headers=headers
        )
        return mlrun.projects.MlrunProject.from_dict(response.json())

    def create_project(
        self,
        project: Union[dict, mlrun.projects.MlrunProject, mlrun.common.schemas.Project],
    ) -> mlrun.projects.MlrunProject:
        """Create a new project. A project with the same name must not exist prior to creation."""

        if isinstance(project, mlrun.common.schemas.Project):
            project = project.dict()
        elif isinstance(project, mlrun.projects.MlrunProject):
            project = project.to_dict()
        project_name = project["metadata"]["name"]
        error_message = f"Failed creating project {project_name}"
        response = self.api_call(
            "POST",
            "projects",
            error_message,
            body=dict_to_json(project),
        )
        if response.status_code == http.HTTPStatus.ACCEPTED:
            return self._wait_for_project_to_reach_terminal_state(project_name)
        return mlrun.projects.MlrunProject.from_dict(response.json())

    def _wait_for_project_to_reach_terminal_state(
        self, project_name: str
    ) -> mlrun.projects.MlrunProject:
        def _verify_project_in_terminal_state():
            project = self.get_project(project_name)
            if (
                project.status.state
                not in mlrun.common.schemas.ProjectState.terminal_states()
            ):
                raise Exception(
                    f"Project not in terminal state. State: {project.status.state}"
                )
            return project

        return mlrun.utils.helpers.retry_until_successful(
            self._wait_for_project_terminal_state_retry_interval,
            120,
            logger,
            False,
            _verify_project_in_terminal_state,
        )

    def _wait_for_background_task_to_reach_terminal_state(
        self, name: str
    ) -> mlrun.common.schemas.BackgroundTask:
        def _verify_background_task_in_terminal_state():
            background_task = self.get_background_task(name)
            state = background_task.status.state
            if state not in mlrun.common.schemas.BackgroundTaskState.terminal_states():
                raise Exception(
                    f"Background task not in terminal state. name={name}, state={state}"
                )
            return background_task

        return mlrun.utils.helpers.retry_until_successful(
            self._wait_for_background_task_terminal_state_retry_interval,
            60 * 60,
            logger,
            False,
            _verify_background_task_in_terminal_state,
        )

    def _wait_for_project_to_be_deleted(self, project_name: str):
        def _verify_project_deleted():
            projects = self.list_projects(
                format_=mlrun.common.schemas.ProjectsFormat.name_only
            )
            if project_name in projects:
                raise Exception(f"Project {project_name} still exists")

        return mlrun.utils.helpers.retry_until_successful(
            self._wait_for_project_deletion_interval,
            120,
            logger,
            False,
            _verify_project_deleted,
        )

    def create_project_secrets(
        self,
        project: str,
        provider: Union[
            str, mlrun.common.schemas.SecretProviderName
        ] = mlrun.common.schemas.SecretProviderName.kubernetes,
        secrets: dict = None,
    ):
        """Create project-context secrets using either ``vault`` or ``kubernetes`` provider.
        When using with Vault, this will create needed Vault structures for storing secrets in project-context, and
        store a set of secret values. The method generates Kubernetes service-account and the Vault authentication
        structures that are required for function Pods to authenticate with Vault and be able to extract secret values
        passed as part of their context.

        Note:
                This method used with Vault is currently in technical preview, and requires a HashiCorp Vault
                infrastructure properly set up and connected to the MLRun API server.

        When used with Kubernetes, this will make sure that the project-specific k8s secret is created, and will
        populate it with the secrets provided, replacing their values if they exist.

        :param project: The project context for which to generate the infra and store secrets.
        :param provider: The name of the secrets-provider to work with. Accepts a
            :py:class:`~mlrun.common.schemas.secret.SecretProviderName` enum.
        :param secrets: A set of secret values to store.
            Example::

                secrets = {'password': 'myPassw0rd', 'aws_key': '111222333'}
                db.create_project_secrets(
                    "project1",
                    provider=mlrun.common.schemas.SecretProviderName.kubernetes,
                    secrets=secrets
                )
        """
        path = f"projects/{project}/secrets"
        secrets_input = mlrun.common.schemas.SecretsData(
            secrets=secrets, provider=provider
        )
        body = secrets_input.dict()
        error_message = f"Failed creating secret provider {project}/{provider}"
        self.api_call(
            "POST",
            path,
            error_message,
            body=dict_to_json(body),
        )

    def list_project_secrets(
        self,
        project: str,
        token: str = None,
        provider: Union[
            str, mlrun.common.schemas.SecretProviderName
        ] = mlrun.common.schemas.SecretProviderName.kubernetes,
        secrets: List[str] = None,
    ) -> mlrun.common.schemas.SecretsData:
        """Retrieve project-context secrets from Vault.

        Note:
                This method for Vault functionality is currently in technical preview, and requires a HashiCorp Vault
                infrastructure properly set up and connected to the MLRun API server.

        :param project: The project name.
        :param token: Vault token to use for retrieving secrets.
            Must be a valid Vault token, with permissions to retrieve secrets of the project in question.
        :param provider: The name of the secrets-provider to work with. Currently only ``vault`` is accepted.
        :param secrets: A list of secret names to retrieve. An empty list ``[]`` will retrieve all secrets assigned
            to this specific project. ``kubernetes`` provider only supports an empty list.
        """

        if (
            provider == mlrun.common.schemas.SecretProviderName.vault.value
            and not token
        ):
            raise MLRunInvalidArgumentError(
                "A vault token must be provided when accessing vault secrets"
            )

        path = f"projects/{project}/secrets"
        params = {"provider": provider, "secret": secrets}
        headers = {mlrun.common.schemas.HeaderNames.secret_store_token: token}
        error_message = f"Failed retrieving secrets {project}/{provider}"
        result = self.api_call(
            "GET",
            path,
            error_message,
            params=params,
            headers=headers,
        )
        return mlrun.common.schemas.SecretsData(**result.json())

    def list_project_secret_keys(
        self,
        project: str,
        provider: Union[
            str, mlrun.common.schemas.SecretProviderName
        ] = mlrun.common.schemas.SecretProviderName.kubernetes,
        token: str = None,
    ) -> mlrun.common.schemas.SecretKeysData:
        """Retrieve project-context secret keys from Vault or Kubernetes.

        Note:
                This method for Vault functionality is currently in technical preview, and requires a HashiCorp Vault
                infrastructure properly set up and connected to the MLRun API server.

        :param project: The project name.
        :param provider: The name of the secrets-provider to work with. Accepts a
            :py:class:`~mlrun.common.schemas.secret.SecretProviderName` enum.
        :param token: Vault token to use for retrieving secrets. Only in use if ``provider`` is ``vault``.
            Must be a valid Vault token, with permissions to retrieve secrets of the project in question.
        """

        if (
            provider == mlrun.common.schemas.SecretProviderName.vault.value
            and not token
        ):
            raise MLRunInvalidArgumentError(
                "A vault token must be provided when accessing vault secrets"
            )

        path = f"projects/{project}/secret-keys"
        params = {"provider": provider}
        headers = (
            {mlrun.common.schemas.HeaderNames.secret_store_token: token}
            if provider == mlrun.common.schemas.SecretProviderName.vault.value
            else None
        )
        error_message = f"Failed retrieving secret keys {project}/{provider}"
        result = self.api_call(
            "GET",
            path,
            error_message,
            params=params,
            headers=headers,
        )
        return mlrun.common.schemas.SecretKeysData(**result.json())

    def delete_project_secrets(
        self,
        project: str,
        provider: Union[
            str, mlrun.common.schemas.SecretProviderName
        ] = mlrun.common.schemas.SecretProviderName.kubernetes,
        secrets: List[str] = None,
    ):
        """Delete project-context secrets from Kubernetes.

        :param project: The project name.
        :param provider: The name of the secrets-provider to work with. Currently only ``kubernetes`` is supported.
        :param secrets: A list of secret names to delete. An empty list will delete all secrets assigned
            to this specific project.
        """

        path = f"projects/{project}/secrets"
        params = {"provider": provider, "secret": secrets}
        error_message = f"Failed deleting secrets {project}/{provider}"
        self.api_call(
            "DELETE",
            path,
            error_message,
            params=params,
        )

    def create_user_secrets(
        self,
        user: str,
        provider: Union[
            str, mlrun.common.schemas.SecretProviderName
        ] = mlrun.common.schemas.SecretProviderName.vault,
        secrets: dict = None,
    ):
        """Create user-context secret in Vault. Please refer to :py:func:`create_project_secrets` for more details
        and status of this functionality.

        Note:
                This method is currently in technical preview, and requires a HashiCorp Vault infrastructure
                properly set up and connected to the MLRun API server.

        :param user: The user context for which to generate the infra and store secrets.
        :param provider: The name of the secrets-provider to work with. Currently only ``vault`` is supported.
        :param secrets: A set of secret values to store within the Vault.
        """
        path = "user-secrets"
        secrets_creation_request = mlrun.common.schemas.UserSecretCreationRequest(
            user=user,
            provider=provider,
            secrets=secrets,
        )
        body = secrets_creation_request.dict()
        error_message = f"Failed creating user secrets - {user}"
        self.api_call(
            "POST",
            path,
            error_message,
            body=dict_to_json(body),
        )

    @staticmethod
    def _validate_version_compatibility(server_version, client_version) -> bool:
        try:
            parsed_server_version = semver.VersionInfo.parse(server_version)
            parsed_client_version = semver.VersionInfo.parse(client_version)
        except ValueError:
            # This will mostly happen in dev scenarios when the version is unstable and such - therefore we're ignoring
            logger.warning(
                "Unable to parse server or client version. Assuming compatible",
                server_version=server_version,
                client_version=client_version,
            )
            return True
        if (parsed_server_version.major == 0 and parsed_server_version.minor == 0) or (
            parsed_client_version.major == 0 and parsed_client_version.minor == 0
        ):
            logger.warning(
                "Server or client version is unstable. Assuming compatible",
                server_version=server_version,
                client_version=client_version,
            )
            return True
        if parsed_server_version.major != parsed_client_version.major:
            logger.warning(
                "Server and client versions are incompatible",
                parsed_server_version=parsed_server_version,
                parsed_client_version=parsed_client_version,
            )
            return False
        if parsed_server_version.minor > parsed_client_version.minor + 2:
            logger.info(
                "Backwards compatibility might not apply between the server and client version",
                parsed_server_version=parsed_server_version,
                parsed_client_version=parsed_client_version,
            )
            return False
        if parsed_client_version.minor > parsed_server_version.minor:
            logger.warning(
                "Client version with higher version than server version isn't supported,"
                " align your client to the server version",
                parsed_server_version=parsed_server_version,
                parsed_client_version=parsed_client_version,
            )
            return False
        if parsed_server_version.minor != parsed_client_version.minor:
            logger.info(
                "Server and client versions are not the same but compatible",
                parsed_server_version=parsed_server_version,
                parsed_client_version=parsed_client_version,
            )
        return True

    def create_model_endpoint(
        self,
        project: str,
        endpoint_id: str,
        model_endpoint: Union[
            mlrun.model_monitoring.model_endpoint.ModelEndpoint, dict
        ],
    ):
        """
        Creates a DB record with the given model_endpoint record.

        :param project: The name of the project.
        :param endpoint_id: The id of the endpoint.
        :param model_endpoint: An object representing the model endpoint.
        """

        if isinstance(
            model_endpoint, mlrun.model_monitoring.model_endpoint.ModelEndpoint
        ):
            model_endpoint = model_endpoint.to_dict()

        path = f"projects/{project}/model-endpoints/{endpoint_id}"
        self.api_call(
            method="POST",
            path=path,
            body=dict_to_json(model_endpoint),
        )

    def delete_model_endpoint(
        self,
        project: str,
        endpoint_id: str,
    ):
        """
        Deletes the DB record of a given model endpoint, project and endpoint_id are used for lookup

        :param project: The name of the project
        :param endpoint_id: The id of the endpoint
        """

        path = f"projects/{project}/model-endpoints/{endpoint_id}"
        self.api_call(
            method="DELETE",
            path=path,
        )

    def list_model_endpoints(
        self,
        project: str,
        model: Optional[str] = None,
        function: Optional[str] = None,
        labels: List[str] = None,
        start: str = "now-1h",
        end: str = "now",
        metrics: Optional[List[str]] = None,
        top_level: bool = False,
        uids: Optional[List[str]] = None,
    ) -> List[mlrun.model_monitoring.model_endpoint.ModelEndpoint]:
        """
        Returns a list of `ModelEndpoint` objects. Each `ModelEndpoint` object represents the current state of a
        model endpoint. This functions supports filtering by the following parameters:
        1) model
        2) function
        3) labels
        4) top level
        5) uids
        By default, when no filters are applied, all available endpoints for the given project will be listed.

        In addition, this functions provides a facade for listing endpoint related metrics. This facade is time-based
        and depends on the 'start' and 'end' parameters. By default, when the metrics parameter is None, no metrics are
        added to the output of this function.

        :param project: The name of the project
        :param model: The name of the model to filter by
        :param function: The name of the function to filter by
        :param labels: A list of labels to filter by. Label filters work by either filtering a specific value of a
         label (i.e. list("key=value")) or by looking for the existence of a given key (i.e. "key")
        :param metrics: A list of metrics to return for each endpoint, read more in 'TimeMetric'
        :param start: The start time of the metrics. Can be represented by a string containing an RFC 3339
                                 time, a Unix timestamp in milliseconds, a relative time (`'now'` or
                                 `'now-[0-9]+[mhd]'`, where `m` = minutes, `h` = hours, and `'d'` =
                                 days), or 0 for the earliest time.
        :param end: The end time of the metrics. Can be represented by a string containing an RFC 3339
                                 time, a Unix timestamp in milliseconds, a relative time (`'now'` or
                                 `'now-[0-9]+[mhd]'`, where `m` = minutes, `h` = hours, and `'d'` =
                                 days), or 0 for the earliest time.
        :param top_level: if true will return only routers and endpoint that are NOT children of any router
        :param uids: if passed will return a list `ModelEndpoint` object with uid in uids
        """

        path = f"projects/{project}/model-endpoints"

        if labels and isinstance(labels, dict):
            labels = [f"{key}={value}" for key, value in labels.items()]

        response = self.api_call(
            method="GET",
            path=path,
            params={
                "model": model,
                "function": function,
                "label": labels or [],
                "start": start,
                "end": end,
                "metric": metrics or [],
                "top-level": top_level,
                "uid": uids,
            },
        )

        # Generate a list of a model endpoint dictionaries
        model_endpoints = response.json()["endpoints"]
        if model_endpoints:
            return [
                mlrun.model_monitoring.model_endpoint.ModelEndpoint.from_dict(obj)
                for obj in model_endpoints
            ]
        return []

    def get_model_endpoint(
        self,
        project: str,
        endpoint_id: str,
        start: Optional[str] = None,
        end: Optional[str] = None,
        metrics: Optional[List[str]] = None,
        feature_analysis: bool = False,
    ) -> mlrun.model_monitoring.model_endpoint.ModelEndpoint:
        """
        Returns a single `ModelEndpoint` object with additional metrics and feature related data.

        :param project:                    The name of the project
        :param endpoint_id:                The unique id of the model endpoint.
        :param start:                      The start time of the metrics. Can be represented by a string containing an
                                           RFC 3339 time, a Unix timestamp in milliseconds, a relative time (`'now'` or
                                           `'now-[0-9]+[mhd]'`, where `m` = minutes, `h` = hours, and `'d'` = days), or
                                           0 for the earliest time.
        :param end:                        The end time of the metrics. Can be represented by a string containing an
                                           RFC 3339 time, a Unix timestamp in milliseconds, a relative time (`'now'` or
                                           `'now-[0-9]+[mhd]'`, where `m` = minutes, `h` = hours, and `'d'` = days), or
                                           0 for the earliest time.
        :param metrics:                    A list of metrics to return for the model endpoint. There are pre-defined
                                           metrics for model endpoints such as predictions_per_second and
                                           latency_avg_5m but also custom metrics defined by the user. Please note that
                                           these metrics are stored in the time series DB and the results will be
                                           appeared under model_endpoint.spec.metrics.
        :param feature_analysis:           When True, the base feature statistics and current feature statistics will
                                           be added to the output of the resulting object.

        :return: A `ModelEndpoint` object.
        """

        path = f"projects/{project}/model-endpoints/{endpoint_id}"
        response = self.api_call(
            method="GET",
            path=path,
            params={
                "start": start,
                "end": end,
                "metric": metrics or [],
                "feature_analysis": feature_analysis,
            },
        )

        return mlrun.model_monitoring.model_endpoint.ModelEndpoint.from_dict(
            response.json()
        )

    def patch_model_endpoint(
        self,
        project: str,
        endpoint_id: str,
        attributes: dict,
    ):
        """
        Updates model endpoint with provided attributes.

        :param project: The name of the project.
        :param endpoint_id: The id of the endpoint.
        :param attributes: Dictionary of attributes that will be used for update the model endpoint. The keys
                           of this dictionary should exist in the target table. Note that the values should be
                           from type string or from a valid numerical type such as int or float.
                            More details about the model endpoint available attributes can be found under
                           :py:class:`~mlrun.common.schemas.ModelEndpoint`.

                           Example::

                                # Generate current stats for two features
                                current_stats = {'tvd_sum': 2.2,
                                                 'tvd_mean': 0.5,
                                                 'hellinger_sum': 3.6,
                                                 'hellinger_mean': 0.9,
                                                 'kld_sum': 24.2,
                                                 'kld_mean': 6.0,
                                                 'f1': {'tvd': 0.5, 'hellinger': 1.0, 'kld': 6.4},
                                                 'f2': {'tvd': 0.5, 'hellinger': 1.0, 'kld': 6.5}}

                                # Create attributes dictionary according to the required format
                                attributes = {`current_stats`: json.dumps(current_stats),
                                              `drift_status`: "DRIFT_DETECTED"}

        """

        attributes = {"attributes": _as_json(attributes)}
        path = f"projects/{project}/model-endpoints/{endpoint_id}"
        self.api_call(
            method="PATCH",
            path=path,
            params=attributes,
        )

    def create_hub_source(
        self, source: Union[dict, mlrun.common.schemas.IndexedHubSource]
    ):
        """
        Add a new hub source.

        MLRun maintains an ordered list of hub sources (“sources”) Each source has
        its details registered and its order within the list. When creating a new source, the special order ``-1``
        can be used to mark this source as last in the list. However, once the source is in the MLRun list,
        its order will always be ``>0``.

        The global hub source always exists in the list, and is always the last source
        (``order = -1``). It cannot be modified nor can it be moved to another order in the list.

        The source object may contain credentials which are needed to access the datastore where the source is stored.
        These credentials are not kept in the MLRun DB, but are stored inside a kubernetes secret object maintained by
        MLRun. They are not returned through any API from MLRun.

        Example::

            import mlrun.common.schemas

            # Add a private source as the last one (will be #1 in the list)
            private_source = mlrun.common.schemas.IndexedHubeSource(
                order=-1,
                source=mlrun.common.schemas.HubSource(
                    metadata=mlrun.common.schemas.HubObjectMetadata(
                        name="priv", description="a private source"
                    ),
                    spec=mlrun.common.schemas.HubSourceSpec(path="/local/path/to/source", channel="development")
                )
            )
            db.create_hub_source(private_source)

            # Add another source as 1st in the list - will push previous one to be #2
            another_source = mlrun.common.schemas.IndexedHubSource(
                order=1,
                source=mlrun.common.schemas.HubSource(
                    metadata=mlrun.common.schemas.HubObjectMetadata(
                        name="priv-2", description="another source"
                    ),
                    spec=mlrun.common.schemas.HubSourceSpec(
                        path="/local/path/to/source/2",
                        channel="development",
                        credentials={...}
                    )
                )
            )
            db.create_hub_source(another_source)

        :param source: The source and its order, of type
            :py:class:`~mlrun.common.schemas.hub.IndexedHubSource`, or in dictionary form.
        :returns: The source object as inserted into the database, with credentials stripped.
        """
        path = "hub/sources"
        if isinstance(source, mlrun.common.schemas.IndexedHubSource):
            source = source.dict()
        response = self.api_call(method="POST", path=path, json=source)
        return mlrun.common.schemas.IndexedHubSource(**response.json())

    def store_hub_source(
        self,
        source_name: str,
        source: Union[dict, mlrun.common.schemas.IndexedHubSource],
    ):
        """
        Create or replace a hub source.
        For an example of the source format and explanation of the source order logic,
        please see :py:func:`~create_hub_source`. This method can be used to modify the source itself or its
        order in the list of sources.

        :param source_name: Name of the source object to modify/create. It must match the ``source.metadata.name``
            parameter in the source itself.
        :param source: Source object to store in the database.
        :returns: The source object as stored in the DB.
        """
        path = f"hub/sources/{source_name}"
        if isinstance(source, mlrun.common.schemas.IndexedHubSource):
            source = source.dict()

        response = self.api_call(method="PUT", path=path, json=source)
        return mlrun.common.schemas.IndexedHubSource(**response.json())

<<<<<<< HEAD
    def list_marketplace_sources(
        self,
        item_name: Optional[str] = None,
        tag: Optional[str] = None,
        version: Optional[str] = None,
    ):
        """
        List marketplace sources in the MLRun DB.

        :param item_name:   Sources contain this item will be returned, If not provided all sources will be returned.
        :param tag:         Item tag to filter by, supported only if item name is provided.
        :param version:     Item version to filter by, supported only if item name is provided and tag is not.

        :returns: List of indexed marketplace sources.
        """
        path = "marketplace/sources"
        params = {}
        if item_name:
            params["item-name"] = normalize_name(item_name)
        if tag:
            params["tag"] = tag
        if version:
            params["version"] = version
        response = self.api_call(method="GET", path=path, params=params).json()
=======
    def list_hub_sources(self):
        """
        List hub sources in the MLRun DB.
        """
        path = "hub/sources"
        response = self.api_call(method="GET", path=path).json()
>>>>>>> 2a94447c
        results = []
        for item in response:
            results.append(mlrun.common.schemas.IndexedHubSource(**item))
        return results

    def get_hub_source(self, source_name: str):
        """
        Retrieve a hub source from the DB.

        :param source_name: Name of the hub source to retrieve.
        """
        path = f"hub/sources/{source_name}"
        response = self.api_call(method="GET", path=path)
        return mlrun.common.schemas.IndexedHubSource(**response.json())

    def delete_hub_source(self, source_name: str):
        """
        Delete a hub source from the DB.
        The source will be deleted from the list, and any following sources will be promoted - for example, if the
        1st source is deleted, the 2nd source will become #1 in the list.
        The global hub source cannot be deleted.

        :param source_name: Name of the hub source to delete.
        """
        path = f"hub/sources/{source_name}"
        self.api_call(method="DELETE", path=path)

    def get_hub_catalog(
        self,
        source_name: str,
        version: str = None,
        tag: str = None,
        force_refresh: bool = False,
    ):
        """
        Retrieve the item catalog for a specified hub source.
        The list of items can be filtered according to various filters, using item's metadata to filter.

        :param source_name: Name of the source.
        :param version: Filter items according to their version.
        :param tag: Filter items based on tag.
        :param force_refresh: Make the server fetch the catalog from the actual hub source,
            rather than rely on cached information which may exist from previous get requests. For example,
            if the source was re-built,
            this will make the server get the updated information. Default is ``False``.
        :returns: :py:class:`~mlrun.common.schemas.hub.HubCatalog` object, which is essentially a list
            of :py:class:`~mlrun.common.schemas.hub.HubItem` entries.
        """
<<<<<<< HEAD
        path = f"marketplace/sources/{source_name}/items"
=======
        path = (f"hub/sources/{source_name}/items",)
>>>>>>> 2a94447c
        params = {
            "version": version,
            "tag": tag,
            "force-refresh": force_refresh,
        }
        response = self.api_call(method="GET", path=path, params=params)
        return mlrun.common.schemas.HubCatalog(**response.json())

    def get_hub_item(
        self,
        source_name: str,
        item_name: str,
        version: str = None,
        tag: str = "latest",
        force_refresh: bool = False,
    ):
        """
        Retrieve a specific hub item.

        :param source_name: Name of source.
        :param item_name: Name of the item to retrieve, as it appears in the catalog.
        :param version: Get a specific version of the item. Default is ``None``.
        :param tag: Get a specific version of the item identified by tag. Default is ``latest``.
        :param force_refresh: Make the server fetch the information from the actual hub
            source, rather than
            rely on cached information. Default is ``False``.
        :returns: :py:class:`~mlrun.common.schemas.hub.HubItem`.
        """
        path = (f"hub/sources/{source_name}/items/{item_name}",)
        params = {
            "version": version,
            "tag": tag,
            "force-refresh": force_refresh,
        }
        response = self.api_call(method="GET", path=path, params=params)
        return mlrun.common.schemas.HubItem(**response.json())

    def get_hub_asset(
        self,
        source_name: str,
        item_name: str,
        asset_name: str,
        version: str = None,
        tag: str = "latest",
    ):
        """
        Get hub asset from item.

        :param source_name: Name of source.
        :param item_name:   Name of the item which holds the asset.
        :param asset_name:  Name of the asset to retrieve.
        :param version: Get a specific version of the item. Default is ``None``.
        :param tag: Get a specific version of the item identified by tag. Default is ``latest``.

        :return: http response with the asset in the content attribute
        """
<<<<<<< HEAD
        path = (
            f"marketplace/sources/{source_name}/items/{item_name}/assets/{asset_name}"
        )
=======
        path = (f"hub/sources/{source_name}/items/{item_name}/assets/{asset_name}",)
>>>>>>> 2a94447c
        params = {
            "version": version,
            "tag": tag,
        }
        response = self.api_call(method="GET", path=path, params=params)
        return response

    def verify_authorization(
        self,
        authorization_verification_input: mlrun.common.schemas.AuthorizationVerificationInput,
    ):
        """Verifies authorization for the provided action on the provided resource.

        :param authorization_verification_input: Instance of
            :py:class:`~mlrun.common.schemas.AuthorizationVerificationInput` that includes all the needed parameters for
            the auth verification
        """
        error_message = "Authorization check failed"
        self.api_call(
            "POST",
            "authorization/verifications",
            error_message,
            body=dict_to_json(authorization_verification_input.dict()),
        )

    def trigger_migrations(self) -> Optional[mlrun.common.schemas.BackgroundTask]:
        """Trigger migrations (will do nothing if no migrations are needed) and wait for them to finish if actually
        triggered
        :returns: :py:class:`~mlrun.common.schemas.BackgroundTask`.
        """
        response = self.api_call(
            "POST",
            "operations/migrations",
            "Failed triggering migrations",
        )
        if response.status_code == http.HTTPStatus.ACCEPTED:
            background_task = mlrun.common.schemas.BackgroundTask(**response.json())
            return self._wait_for_background_task_to_reach_terminal_state(
                background_task.metadata.name
            )
        return None


def _as_json(obj):
    fn = getattr(obj, "to_json", None)
    if fn:
        return fn()
    return dict_to_json(obj)<|MERGE_RESOLUTION|>--- conflicted
+++ resolved
@@ -2858,23 +2858,22 @@
         response = self.api_call(method="PUT", path=path, json=source)
         return mlrun.common.schemas.IndexedHubSource(**response.json())
 
-<<<<<<< HEAD
-    def list_marketplace_sources(
+    def list_hub_sources(
         self,
         item_name: Optional[str] = None,
         tag: Optional[str] = None,
         version: Optional[str] = None,
     ):
         """
-        List marketplace sources in the MLRun DB.
+        List hub sources in the MLRun DB.
 
         :param item_name:   Sources contain this item will be returned, If not provided all sources will be returned.
         :param tag:         Item tag to filter by, supported only if item name is provided.
         :param version:     Item version to filter by, supported only if item name is provided and tag is not.
 
-        :returns: List of indexed marketplace sources.
-        """
-        path = "marketplace/sources"
+        :returns: List of indexed hub sources.
+        """
+        path = "hub/sources"
         params = {}
         if item_name:
             params["item-name"] = normalize_name(item_name)
@@ -2883,14 +2882,6 @@
         if version:
             params["version"] = version
         response = self.api_call(method="GET", path=path, params=params).json()
-=======
-    def list_hub_sources(self):
-        """
-        List hub sources in the MLRun DB.
-        """
-        path = "hub/sources"
-        response = self.api_call(method="GET", path=path).json()
->>>>>>> 2a94447c
         results = []
         for item in response:
             results.append(mlrun.common.schemas.IndexedHubSource(**item))
@@ -2939,11 +2930,7 @@
         :returns: :py:class:`~mlrun.common.schemas.hub.HubCatalog` object, which is essentially a list
             of :py:class:`~mlrun.common.schemas.hub.HubItem` entries.
         """
-<<<<<<< HEAD
-        path = f"marketplace/sources/{source_name}/items"
-=======
-        path = (f"hub/sources/{source_name}/items",)
->>>>>>> 2a94447c
+        path = f"hub/sources/{source_name}/items"
         params = {
             "version": version,
             "tag": tag,
@@ -3000,13 +2987,7 @@
 
         :return: http response with the asset in the content attribute
         """
-<<<<<<< HEAD
-        path = (
-            f"marketplace/sources/{source_name}/items/{item_name}/assets/{asset_name}"
-        )
-=======
-        path = (f"hub/sources/{source_name}/items/{item_name}/assets/{asset_name}",)
->>>>>>> 2a94447c
+        path = f"hub/sources/{source_name}/items/{item_name}/assets/{asset_name}"
         params = {
             "version": version,
             "tag": tag,
