#!/usr/bin/env python

# Copyright 2018 Iguazio
#
# Licensed under the Apache License, Version 2.0 (the "License");
# you may not use this file except in compliance with the License.
# You may obtain a copy of the License at
#
#   http://www.apache.org/licenses/LICENSE-2.0
#
# Unless required by applicable law or agreed to in writing, software
# distributed under the License is distributed on an "AS IS" BASIS,
# WITHOUT WARRANTIES OR CONDITIONS OF ANY KIND, either express or implied.
# See the License for the specific language governing permissions and
# limitations under the License.
import json
import pathlib
import socket
import traceback
from ast import literal_eval
from base64 import b64decode, b64encode
from os import environ, path, remove
from pprint import pprint
from subprocess import Popen
from sys import executable
from urllib.parse import urlparse

import click
import dotenv
import pandas as pd
import yaml
from tabulate import tabulate

import mlrun

from .builder import upload_tarball
from .config import config as mlconf
from .db import get_run_db
from .errors import err_to_str
from .k8s_utils import K8sHelper
from .model import RunTemplate
from .platforms import auto_mount as auto_mount_modifier
from .projects import load_project
from .run import (
    get_object,
    import_function,
    import_function_to_dict,
    load_func_code,
    new_function,
)
from .runtimes import RemoteRuntime, RunError, RuntimeKinds, ServingRuntime
from .secrets import SecretsStore
from .utils import (
    dict_to_yaml,
    get_in,
    is_relative_path,
    list2dict,
    logger,
    parse_versioned_object_uri,
    run_keys,
    update_in,
)
from .utils.version import Version

pd.set_option("mode.chained_assignment", None)


def validate_base_argument(ctx, param, value):
    if value and value.startswith("-"):
        raise click.BadParameter(
            f"{param.human_readable_name} ({value}) cannot start with '-', ensure the command options are typed "
            f"correctly. Preferably use '--' to separate options and arguments "
            f"e.g. 'mlrun run --option1 --option2 -- {param.make_metavar()} [--arg1|arg1] [--arg2|arg2]'",
            ctx=ctx,
            param=param,
        )

    return value


@click.group()
def main():
    pass


@main.command(context_settings=dict(ignore_unknown_options=True))
@click.argument("url", type=str, required=False, callback=validate_base_argument)
@click.option(
    "--param",
    "-p",
    default=[],
    multiple=True,
    help="parameter name and value tuples, e.g. -p x=37 -p y='text'",
)
@click.option("--inputs", "-i", multiple=True, help="input artifact")
@click.option("--outputs", "-o", multiple=True, help="output artifact/result for kfp")
@click.option("--in-path", help="default input path/url (prefix) for artifact")
@click.option("--out-path", help="default output path/url (prefix) for artifact")
@click.option(
    "--secrets",
    "-s",
    multiple=True,
    help="secrets file=<filename> or env=ENV_KEY1,..",
)
@click.option("--uid", help="unique run ID")
@click.option("--name", help="run name")
@click.option("--workflow", help="workflow name/id")
@click.option("--project", help="project name/id")
@click.option("--db", default="", help="save run results to path or DB url")
@click.option(
    "--runtime", "-r", default="", help="function spec dict, for pipeline usage"
)
@click.option(
    "--kfp", is_flag=True, help="running inside Kubeflow Piplines, do not use"
)
@click.option(
    "--hyperparam",
    "-x",
    default=[],
    multiple=True,
    help="hyper parameters (will expand to multiple tasks) e.g. --hyperparam p2=[1,2,3]",
)
@click.option(
    "--param-file", default="", help="path to csv table of execution (hyper) params"
)
@click.option(
    "--selector",
    default="",
    help="how to select the best result from a list, e.g. max.accuracy",
)
@click.option(
    "--hyper-param-strategy",
    default="",
    help="hyperparam tuning strategy list | grid | random",
)
@click.option(
    "--hyper-param-options",
    default="",
    help="hyperparam options json string",
)
@click.option(
    "--func-url",
    "-f",
    default="",
    help="path/url of function yaml or function " "yaml or db://<project>/<name>[:tag]",
)
@click.option("--task", default="", help="path/url to task yaml")
@click.option(
    "--handler", default="", help="invoke function handler inside the code file"
)
@click.option("--mode", help="special run mode ('pass' for using the command as is)")
@click.option("--schedule", help="cron schedule")
@click.option("--from-env", is_flag=True, help="read the spec from the env var")
@click.option("--dump", is_flag=True, help="dump run results as YAML")
@click.option("--image", default="", help="container image")
@click.option("--kind", default="", help="serverless runtime kind")
@click.option("--source", default="", help="source code archive/git")
@click.option("--local", is_flag=True, help="run the task locally (ignore runtime)")
@click.option(
    "--auto-mount", is_flag=True, help="add volume mount to job using auto mount option"
)
@click.option("--workdir", default="", help="run working directory")
@click.option("--origin-file", default="", help="for internal use")
@click.option("--label", multiple=True, help="run labels (key=val)")
@click.option("--watch", "-w", is_flag=True, help="watch/tail run log")
@click.option("--verbose", is_flag=True, help="verbose log")
@click.option(
    "--scrape-metrics",
    is_flag=True,
    help="whether to add the `mlrun/scrape-metrics` label to this run's resources",
)
@click.option(
    "--env-file", default="", help="path to .env file to load config/variables from"
)
@click.option(
    "--auto-build",
    is_flag=True,
    help="when set functions will be built prior to run if needed",
)
@click.argument("run_args", nargs=-1, type=click.UNPROCESSED)
@click.option(
    "--ensure-project",
    is_flag=True,
    help="ensure the project exists, if not, create project",
)
def run(
    url,
    param,
    inputs,
    outputs,
    in_path,
    out_path,
    secrets,
    uid,
    name,
    workflow,
    project,
    db,
    runtime,
    kfp,
    hyperparam,
    param_file,
    selector,
    hyper_param_strategy,
    hyper_param_options,
    func_url,
    task,
    handler,
    mode,
    schedule,
    from_env,
    dump,
    image,
    kind,
    source,
    local,
    auto_mount,
    workdir,
    origin_file,
    label,
    watch,
    verbose,
    scrape_metrics,
    env_file,
    auto_build,
    run_args,
    ensure_project,
):
    """Execute a task and inject parameters."""

    if env_file:
        mlrun.set_env_from_file(env_file)

    out_path = out_path or environ.get("MLRUN_ARTIFACT_PATH")
    config = environ.get("MLRUN_EXEC_CONFIG")
    if from_env and config:
        config = json.loads(config)
        runobj = RunTemplate.from_dict(config)
    elif task:
        obj = get_object(task)
        task = yaml.load(obj, Loader=yaml.FullLoader)
        runobj = RunTemplate.from_dict(task)
    else:
        runobj = RunTemplate()

    set_item(runobj.metadata, uid, "uid")
    set_item(runobj.metadata, name, "name")
    set_item(runobj.metadata, project, "project")

    if label:
        label_dict = list2dict(label)
        for k, v in label_dict.items():
            runobj.metadata.labels[k] = v

    if workflow:
        runobj.metadata.labels["workflow"] = workflow
        runobj.metadata.labels["mlrun/runner-pod"] = socket.gethostname()

    if db:
        mlconf.dbpath = db

    # remove potential quotes from command
    eval_url = py_eval(url)
    url = eval_url if isinstance(eval_url, str) else url
    url_file = url
    url_args = ""
    if url:
        split = url.split(maxsplit=1)
        url_file = split[0]
        if len(split) > 1:
            url_args = split[1]

    if ensure_project and project:
        mlrun.get_or_create_project(
            name=project,
            context="./",
        )
    if func_url or kind or image:
        if func_url:
            runtime = func_url_to_runtime(func_url, ensure_project)
            kind = get_in(runtime, "kind", kind or "job")
            if runtime is None:
                exit(1)
        else:
            kind = kind or "job"
            runtime = {"kind": kind, "spec": {"image": image}}

        if kind not in ["", "local", "dask"] and url:
            if url_file and path.isfile(url_file):
                with open(url_file) as fp:
                    body = fp.read()
                based = b64encode(body.encode("utf-8")).decode("utf-8")
                logger.info(f"packing code at {url_file}")
                update_in(runtime, "spec.build.functionSourceCode", based)
                url = f"main{pathlib.Path(url_file).suffix} {url_args}"
                update_in(runtime, "spec.build.code_origin", url_file)
    elif runtime:
        runtime = py_eval(runtime)
        if not isinstance(runtime, dict):
            print(f"runtime parameter must be a dict, not {type(runtime)}")
            exit(1)
    else:
        runtime = {}

    code = environ.get("MLRUN_EXEC_CODE")
    if get_in(runtime, "kind", "") == "dask":
        code = get_in(runtime, "spec.build.functionSourceCode", code)
    if from_env and code:
        code = b64decode(code).decode("utf-8")
        origin_file = pathlib.Path(
            get_in(runtime, "spec.build.origin_filename", origin_file)
        )
        if kfp:
            print(f"code:\n{code}\n")
        suffix = pathlib.Path(url_file).suffix if url else ".py"

        # * is a placeholder for the url file when we want to use url args and let mlrun resolve the url file
        if (
            suffix != ".py"
            and mode != "pass"
            and url_file != "{codefile}"
            and url_file != "*"
        ):
            print(
                f"command/url ({url}) must specify a .py file when not in 'pass' mode"
            )
            exit(1)
        if mode == "pass":
            if "{codefile}" in url:
                url_file = origin_file.name or "codefile"
                url = url.replace("{codefile}", url_file)
            elif suffix == ".sh" or origin_file.suffix == ".sh":
                url_file = origin_file.name or "codefile.sh"
                url = f"bash {url_file} {url_args}".strip()
            else:
                print(
                    "error, command must be specified with '{codefile}' in it "
                    "(to determine the position of the code file)"
                )
                exit(1)
        else:
            url_file = "main.py"
            if origin_file.name:
                url_file = origin_file.stem + ".py"
            url = f"{url_file} {url_args}".strip()
        with open(url_file, "w") as fp:
            fp.write(code)

    # at this point the url placeholder should have been resolved to the actual url file
    if url == "*":
        print("command/url '*' placeholder is not allowed when code is not from env")
        exit(1)

    if url:
        if not name and not runtime:
            name = path.splitext(path.basename(url))[0]
            runobj.metadata.name = runobj.metadata.name or name
        update_in(runtime, "spec.command", url)

    if run_args:
        update_in(runtime, "spec.args", list(run_args))
    if image:
        update_in(runtime, "spec.image", image)
    set_item(runobj.spec, handler, "handler")
    set_item(runobj.spec, param, "parameters", fill_params(param))

    set_item(runobj.spec, hyperparam, "hyperparams", fill_params(hyperparam))
    if hyper_param_options:
        runobj.spec.hyper_param_options = py_eval(hyper_param_options)
    set_item(runobj.spec.hyper_param_options, param_file, "param_file")
    set_item(runobj.spec.hyper_param_options, hyper_param_strategy, "strategy")
    set_item(runobj.spec.hyper_param_options, selector, "selector")

    set_item(runobj.spec, inputs, run_keys.inputs, list2dict(inputs))
    set_item(runobj.spec, in_path, run_keys.input_path)
    set_item(runobj.spec, out_path, run_keys.output_path)
    set_item(runobj.spec, outputs, run_keys.outputs, list(outputs))
    set_item(
        runobj.spec, secrets, run_keys.secrets, line2keylist(secrets, "kind", "source")
    )
    set_item(runobj.spec, verbose, "verbose")
    set_item(runobj.spec, scrape_metrics, "scrape_metrics")
    update_in(runtime, "metadata.name", name, replace=False)
    update_in(runtime, "metadata.project", project, replace=False)
    if not kind and "." in handler:
        # handle the case of module.submodule.handler
        update_in(runtime, "kind", "local")

    if kfp or runobj.spec.verbose or verbose:
        print(f"MLRun version: {str(Version().get())}")
        print("Runtime:")
        pprint(runtime)
        print("Run:")
        pprint(runobj.to_dict())

    try:
        fn = new_function(runtime=runtime, kfp=kfp, mode=mode, source=source)
        if workdir:
            fn.spec.workdir = workdir
        if auto_mount:
            fn.apply(auto_mount_modifier())
        fn.is_child = from_env and not kfp
        if kfp:
            # if pod is running inside kfp pod, we don't really need the run logs to be printed actively, we can just
            # pull the run state, and pull the logs periodically
            # we will set watch=None only when the pod is running inside kfp, and this tells the run to pull state
            # and logs periodically
            # TODO: change watch to be a flag with more options (with_logs, wait_for_completion, etc.)
            watch = watch or None
        resp = fn.run(
            runobj, watch=watch, schedule=schedule, local=local, auto_build=auto_build
        )
        if resp and dump:
            print(resp.to_yaml())
    except RunError as err:
        print(f"runtime error: {err_to_str(err)}")
        exit(1)


@main.command(context_settings=dict(ignore_unknown_options=True))
@click.argument("func_url", type=str, required=False, callback=validate_base_argument)
@click.option("--name", help="function name")
@click.option("--project", help="project name")
@click.option("--tag", default="", help="function tag")
@click.option("--image", "-i", help="target image path")
@click.option(
    "--source", "-s", default="", help="location/url of the source files dir/tar"
)
@click.option("--base-image", "-b", help="base docker image")
@click.option(
    "--command",
    "-c",
    default=[],
    multiple=True,
    help="build commands, e.g. '-c pip install pandas'",
)
@click.option("--secret-name", default="", help="container registry secret name")
@click.option("--archive", "-a", default="", help="destination archive for code (tar)")
@click.option("--silent", is_flag=True, help="do not show build logs")
@click.option("--with-mlrun", is_flag=True, help="add MLRun package")
@click.option("--db", default="", help="save run results to path or DB url")
@click.option(
    "--runtime", "-r", default="", help="function spec dict, for pipeline usage"
)
@click.option(
    "--kfp", is_flag=True, help="running inside Kubeflow Piplines, do not use"
)
@click.option("--skip", is_flag=True, help="skip if already deployed")
@click.option(
    "--env-file", default="", help="path to .env file to load config/variables from"
)
@click.option(
    "--ensure-project",
    is_flag=True,
    help="ensure the project exists, if not, create project",
)
def build(
    func_url,
    name,
    project,
    tag,
    image,
    source,
    base_image,
    command,
    secret_name,
    archive,
    silent,
    with_mlrun,
    db,
    runtime,
    kfp,
    skip,
    env_file,
    ensure_project,
):
    """Build a container image from code and requirements."""

    if env_file:
        mlrun.set_env_from_file(env_file)

    if db:
        mlconf.dbpath = db

    if runtime:
        runtime = py_eval(runtime)
        if not isinstance(runtime, dict):
            print(f"runtime parameter must be a dict, not {type(runtime)}")
            exit(1)
        if kfp:
            print("Runtime:")
            pprint(runtime)
        func = new_function(runtime=runtime)

    elif func_url:
        if func_url.startswith("db://"):
            func_url = func_url[5:]
        elif func_url == ".":
            func_url = "function.yaml"
        func = import_function(func_url)

    else:
        print("please specify the function path or url")
        exit(1)

    meta = func.metadata
    meta.project = project or meta.project or mlconf.default_project
    meta.name = name or meta.name
    meta.tag = tag or meta.tag

    b = func.spec.build
    if func.kind not in ["", "local"]:
        b.base_image = base_image or b.base_image
        b.commands = list(command) or b.commands
        b.image = image or b.image
        b.secret = secret_name or b.secret

    if source.endswith(".py"):
        if not path.isfile(source):
            print(f"source file doesnt exist ({source})")
            exit(1)
        with open(source) as fp:
            body = fp.read()
        based = b64encode(body.encode("utf-8")).decode("utf-8")
        logger.info(f"packing code at {source}")
        b.functionSourceCode = based
        func.spec.command = ""
    else:
        b.source = source or b.source
        # todo: upload stuff

    archive = archive or mlconf.default_archive
    if archive:
        src = b.source or "./"
        logger.info(f"uploading data from {src} to {archive}")
        target = archive if archive.endswith("/") else archive + "/"
        target += f"src-{meta.project}-{meta.name}-{meta.tag or 'latest'}.tar.gz"
        upload_tarball(src, target)
        # todo: replace function.yaml inside the tar
        b.source = target

    with_mlrun = True if with_mlrun else None  # False will map to None

    if ensure_project and project:
        mlrun.get_or_create_project(
            name=project,
            context="./",
        )

    if hasattr(func, "deploy"):
        logger.info("remote deployment started")
        try:
            func.deploy(
                with_mlrun=with_mlrun, watch=not silent, is_kfp=kfp, skip_deployed=skip
            )
        except Exception as err:
            print(f"deploy error, {err_to_str(err)}")
            exit(1)

        state = func.status.state
        image = func.spec.image
        if kfp:
            with open("/tmp/state", "w") as fp:
                fp.write(state or "none")
            full_image = func.full_image_path(image) or ""
            with open("/tmp/image", "w") as fp:
                fp.write(image)
            with open("/tmp/fullimage", "w") as fp:
                fp.write(full_image)
            print("full image path = ", full_image)

        print(f"function built, state={state} image={image}")
    else:
        print("function does not have a deploy() method")
        exit(1)


@main.command(context_settings=dict(ignore_unknown_options=True))
@click.argument("spec", type=str, required=False, callback=validate_base_argument)
@click.option("--source", "-s", default="", help="location/url of the source")
@click.option(
    "--func-url",
    "-f",
    default="",
    help="path/url of function yaml or function " "yaml or db://<project>/<name>[:tag]",
)
@click.option("--dashboard", "-d", default="", help="nuclio dashboard url")
@click.option("--project", "-p", default="", help="project name")
@click.option("--model", "-m", multiple=True, help="model name and path (name=path)")
@click.option("--kind", "-k", default=None, help="runtime sub kind")
@click.option("--tag", default="", help="version tag")
@click.option("--env", "-e", multiple=True, help="environment variables")
@click.option("--verbose", is_flag=True, help="verbose log")
@click.option(
    "--env-file", default="", help="path to .env file to load config/variables from"
)
@click.option(
    "--ensure-project",
    is_flag=True,
    help="ensure the project exists, if not, create project",
)
def deploy(
    spec,
    source,
    func_url,
    dashboard,
    project,
    model,
    tag,
    kind,
    env,
    verbose,
    env_file,
    ensure_project,
):
    """Deploy model or function"""
    if env_file:
        mlrun.set_env_from_file(env_file)

    if ensure_project and project:
        mlrun.get_or_create_project(
            name=project,
            context="./",
        )

    if func_url:
        runtime = func_url_to_runtime(func_url, ensure_project)
        if runtime is None:
            exit(1)
    elif spec:
        runtime = py_eval(spec)
    else:
        runtime = {}
    if not isinstance(runtime, dict):
        print(f"runtime parameter must be a dict, not {type(runtime)}")
        exit(1)

    if verbose:
        pprint(runtime)
        pprint(model)

    # support both v1 & v2+ model struct for backwards compatibility
    if runtime and runtime["kind"] == RuntimeKinds.serving:
        print("Deploying V2 model server")
        function = ServingRuntime.from_dict(runtime)
        if model:
            # v2+ model struct (list of json obj)
            for _model in model:
                args = json.loads(_model)
                function.add_model(**args)
    else:
        function = RemoteRuntime.from_dict(runtime)
        if kind:
            function.spec.function_kind = kind
        if model:
            # v1 model struct (list of k=v)
            models = list2dict(model)
            for k, v in models.items():
                function.add_model(k, v)

    function.spec.source = source
    if env:
        for k, v in list2dict(env).items():
            function.set_env(k, v)
    function.verbose = verbose

    try:
        addr = function.deploy(dashboard=dashboard, project=project, tag=tag)
    except Exception as err:
        print(f"deploy error: {err_to_str(err)}")
        exit(1)

    print(f"function deployed, address={addr}")
    with open("/tmp/output", "w") as fp:
        fp.write(addr)
    with open("/tmp/name", "w") as fp:
        fp.write(function.status.nuclio_name)


@main.command(context_settings=dict(ignore_unknown_options=True))
@click.argument("pod", type=str, callback=validate_base_argument)
@click.option("--namespace", "-n", help="kubernetes namespace")
@click.option(
    "--timeout", "-t", default=600, show_default=True, help="timeout in seconds"
)
def watch(pod, namespace, timeout):
    """Read current or previous task (pod) logs."""
    print("This command will be deprecated in future version !!!\n")
    k8s = K8sHelper(namespace)
    status = k8s.watch(pod, namespace, timeout)
    print(f"Pod {pod} last status is: {status}")


@main.command(context_settings=dict(ignore_unknown_options=True))
@click.argument("kind", type=str, callback=validate_base_argument)
@click.argument(
    "name",
    type=str,
    default="",
    required=False,
    callback=validate_base_argument,
)
@click.option("--selector", "-s", default="", help="label selector")
@click.option("--namespace", "-n", help="kubernetes namespace")
@click.option("--uid", help="unique ID")
@click.option("--project", "-p", help="project name")
@click.option("--tag", "-t", default="", help="artifact/function tag")
@click.option("--db", help="db path/url")
@click.argument("extra_args", nargs=-1, type=click.UNPROCESSED)
def get(kind, name, selector, namespace, uid, project, tag, db, extra_args):
    """List/get one or more object per kind/class.

    KIND - resource type to list/get: run | runtime | artifact | function
    NAME - optional, resource name or category
    """

    if db:
        mlconf.dbpath = db
    if not project:
        print("warning, project parameter was not specified using default !")
    if kind.startswith("po"):
        print("Unsupported, use 'get runtimes' instead")
        return

    elif kind.startswith("runtime"):
        run_db = get_run_db(db or mlconf.dbpath)
        # the name field is used as function kind, set to None if empty
        name = name if name else None
        runtimes = run_db.list_runtime_resources(
            label_selector=selector, kind=name, project=project
        )
        for runtime in runtimes:
            print(dict_to_yaml(runtime.dict()))
            print()

    elif kind.startswith("run"):
        run_db = get_run_db()
        if name:
            run = run_db.read_run(name, project=project)
            print(dict_to_yaml(run))
            return

        runs = run_db.list_runs(uid=uid, project=project, labels=selector)
        df = runs.to_df()[
            ["name", "uid", "iter", "start", "state", "parameters", "results"]
        ]
        # df['uid'] = df['uid'].apply(lambda x: f'..{x[-6:]}')
        df["start"] = df["start"].apply(time_str)
        df["parameters"] = df["parameters"].apply(dict_to_str)
        df["results"] = df["results"].apply(dict_to_str)
        print(tabulate(df, headers="keys"))

    elif kind.startswith("art"):
        run_db = get_run_db()
        artifacts = run_db.list_artifacts(
            name, project=project, tag=tag, labels=selector
        )
        df = artifacts.to_df()[
            ["tree", "key", "iter", "kind", "path", "hash", "updated"]
        ]
        df["tree"] = df["tree"].apply(lambda x: f"..{x[-8:]}")
        df["hash"] = df["hash"].apply(lambda x: f"..{x[-6:]}")
        print(tabulate(df, headers="keys"))

    elif kind.startswith("func"):
        run_db = get_run_db()
        if name:
            f = run_db.get_function(name, project=project, tag=tag)
            print(dict_to_yaml(f))
            return

        functions = run_db.list_functions(name, project=project, labels=selector)
        lines = []
        headers = ["kind", "state", "name:tag", "hash"]
        for f in functions:
            name = get_in(f, "metadata.name")
            tag = get_in(f, "metadata.tag", "")
            line = [
                get_in(f, "kind", ""),
                get_in(f, "status.state", ""),
                f"{name}:{tag}",
                get_in(f, "metadata.hash", ""),
            ]
            lines.append(line)
        print(tabulate(lines, headers=headers))
    else:
        print(
            "currently only get runs | runtimes | artifacts | func [name] | runtime are supported"
        )


@main.command()
@click.option("--port", "-p", help="port to listen on", type=int)
@click.option("--dirpath", "-d", help="database directory (dirpath)")
@click.option("--dsn", "-s", help="database dsn, e.g. sqlite:///db/mlrun.db")
@click.option("--logs-path", "-l", help="logs directory path")
@click.option("--data-volume", "-v", help="path prefix to the location of artifacts")
@click.option("--verbose", is_flag=True, help="verbose log")
@click.option("--background", "-b", is_flag=True, help="run in background process")
@click.option("--artifact-path", "-a", help="default artifact path")
@click.option(
    "--update-env",
    default="",
    is_flag=False,
    flag_value=mlrun.config.default_env_file,
    help=f"update the specified mlrun .env file (if TEXT not provided defaults to {mlrun.config.default_env_file})",
)
def db(
    port,
    dirpath,
    dsn,
    logs_path,
    data_volume,
    verbose,
    background,
    artifact_path,
    update_env,
):
    """Run HTTP api/database server"""
    env = environ.copy()
    # ignore client side .env file (so import mlrun in server will not try to connect to local/remote DB)
    env["MLRUN_IGNORE_ENV_FILE"] = "true"
    env["MLRUN_DBPATH"] = ""

    if port is not None:
        env["MLRUN_httpdb__port"] = str(port)
    if dirpath is not None:
        env["MLRUN_httpdb__dirpath"] = dirpath
    if dsn is not None:
        if dsn.startswith("sqlite://") and "check_same_thread=" not in dsn:
            dsn += "?check_same_thread=false"
        env["MLRUN_HTTPDB__DSN"] = dsn
    if logs_path is not None:
        env["MLRUN_HTTPDB__LOGS_PATH"] = logs_path
    if data_volume is not None:
        env["MLRUN_HTTPDB__DATA_VOLUME"] = data_volume
    if verbose:
        env["MLRUN_LOG_LEVEL"] = "DEBUG"
    if artifact_path or "MLRUN_ARTIFACT_PATH" not in env:
        if not artifact_path:
            artifact_path = (
                env.get("MLRUN_HTTPDB__DATA_VOLUME", "./artifacts").rstrip("/")
                + "/{{project}}"
            )
        env["MLRUN_ARTIFACT_PATH"] = path.realpath(path.expanduser(artifact_path))

    env["MLRUN_IS_API_SERVER"] = "true"

    # create the DB dir if needed
    dsn = dsn or mlconf.httpdb.dsn
    if dsn and dsn.startswith("sqlite:///"):
        parsed = urlparse(dsn)
        p = pathlib.Path(parsed.path[1:]).parent
        p.mkdir(parents=True, exist_ok=True)

    cmd = [executable, "-m", "mlrun.api.main"]
    pid = None
    if background:
        print("Starting MLRun API service in the background...")
        child = Popen(
            cmd,
            env=env,
            stdout=open("mlrun-stdout.log", "w"),
            stderr=open("mlrun-stderr.log", "w"),
            start_new_session=True,
        )
        pid = child.pid
        print(
            f"background pid: {pid}, logs written to mlrun-stdout.log and mlrun-stderr.log, use:\n"
            f"`kill {pid}` (linux/mac) or `taskkill /pid {pid} /t /f` (windows), to kill the mlrun service process"
        )
    else:
        child = Popen(cmd, env=env)
        returncode = child.wait()
        if returncode != 0:
            raise SystemExit(returncode)
    if update_env:
        # update mlrun client env file with the API path, so client will use the new DB
        # update and PID, allow killing the correct process in a config script
        filename = path.expanduser(update_env)
        dotenv.set_key(
            filename, "MLRUN_DBPATH", f"http://localhost:{port or 8080}", quote_mode=""
        )
        dotenv.set_key(filename, "MLRUN_MOCK_NUCLIO_DEPLOYMENT", "auto", quote_mode="")
        if pid:
            dotenv.set_key(filename, "MLRUN_SERVICE_PID", str(pid), quote_mode="")
        print(f"updated configuration in {update_env} .env file")


@main.command()
def version():
    """get mlrun version"""
    print(f"MLRun version: {str(Version().get())}")


@main.command()
@click.argument("uid", type=str)
@click.option("--project", "-p", help="project name")
@click.option("--offset", type=int, default=0, help="byte offset")
@click.option("--db", help="api and db service path/url")
@click.option("--watch", "-w", is_flag=True, help="watch/follow log")
def logs(uid, project, offset, db, watch):
    """Get or watch task logs"""
    mldb = get_run_db(db or mlconf.dbpath)
    if mldb.kind == "http":
        state, _ = mldb.watch_log(uid, project, watch=watch, offset=offset)
    else:
        state, text = mldb.get_log(uid, project, offset=offset)
        if text:
            print(text.decode())

    if state:
        print(f"final state: {state}")


@main.command()
@click.argument("context", default="", type=str, required=False)
@click.option("--name", "-n", help="project name")
@click.option("--url", "-u", help="remote git or archive url")
@click.option("--run", "-r", help="run workflow name of .py file")
@click.option(
    "--arguments",
    "-a",
    default=[],
    multiple=True,
    help="Kubeflow pipeline arguments name and value tuples (with -r flag), e.g. -a x=6",
)
@click.option("--artifact-path", "-p", help="output artifacts path")
@click.option(
    "--param",
    "-x",
    default=[],
    multiple=True,
    help="mlrun project parameter name and value tuples, e.g. -p x=37 -p y='text'",
)
@click.option(
    "--secrets",
    "-s",
    multiple=True,
    help="secrets file=<filename> or env=ENV_KEY1,..",
)
@click.option("--namespace", help="k8s namespace")
@click.option("--db", help="api and db service path/url")
@click.option("--init-git", is_flag=True, help="for new projects init git context")
@click.option(
    "--clone", "-c", is_flag=True, help="force override/clone into the context dir"
)
@click.option("--sync", is_flag=True, help="sync functions into db")
@click.option(
    "--watch", "-w", is_flag=True, help="wait for pipeline completion (with -r flag)"
)
@click.option(
    "--dirty", "-d", is_flag=True, help="allow run with uncommitted git changes"
)
@click.option("--git-repo", help="git repo (org/repo) for git comments")
@click.option(
    "--git-issue", type=int, default=None, help="git issue number for git comments"
)
@click.option("--handler", default=None, help="workflow function handler name")
@click.option("--engine", default=None, help="workflow engine (kfp/local)")
@click.option("--local", is_flag=True, help="try to run workflow functions locally")
@click.option(
    "--timeout",
    type=int,
    default=None,
    help="timeout in seconds to wait for pipeline completion (used when watch=True)",
)
@click.option(
    "--env-file", default="", help="path to .env file to load config/variables from"
)
@click.option(
    "--ensure-project",
    is_flag=True,
    help="ensure the project exists, if not, create project",
)
@click.option(
    "--schedule",
    type=str,
    default=None,
    help="To create a schedule define a standard crontab expression string."
    "for help see: "
    "https://apscheduler.readthedocs.io/en/3.x/modules/triggers/cron.html#module-apscheduler.triggers.cron."
    "For using the pre-defined workflow's schedule, set --schedule 'true'",
)
# TODO: Remove in 1.6.0 --overwrite-schedule and -os, keep --override-workflow and -ow
@click.option(
    "--override-workflow",
    "--overwrite-schedule",
    "-ow",
    "-os",
    "override_workflow",
    is_flag=True,
    help="Override a schedule when submitting a new one with the same name.",
)
@click.option(
    "--save-secrets",
    is_flag=True,
    help="Store the project secrets as k8s secrets",
)
def project(
    context,
    name,
    url,
    run,
    arguments,
    artifact_path,
    param,
    secrets,
    namespace,
    db,
    init_git,
    clone,
    sync,
    watch,
    dirty,
    git_repo,
    git_issue,
    handler,
    engine,
    local,
    env_file,
    timeout,
    ensure_project,
    schedule,
<<<<<<< HEAD
    override_workflow,
=======
    overwrite_schedule,
    save_secrets,
>>>>>>> cbaf082b
):
    """load and/or run a project"""
    if env_file:
        mlrun.set_env_from_file(env_file)

    if db:
        mlconf.dbpath = db

    proj = load_project(
        context, url, name, init_git=init_git, clone=clone, save=ensure_project
    )
    url_str = " from " + url if url else ""
    print(f"Loading project {proj.name}{url_str} into {context}:\n")

    if is_relative_path(artifact_path):
        artifact_path = path.abspath(artifact_path)
    if param:
        proj.spec.params = fill_params(param, proj.spec.params)
    if git_repo:
        proj.spec.params["git_repo"] = git_repo
    if git_issue:
        proj.spec.params["git_issue"] = git_issue
    commit = (
        proj.get_param("commit_id")
        or environ.get("GITHUB_SHA")
        or environ.get("CI_COMMIT_SHA")
    )
    if commit:
        proj.spec.params["commit_id"] = commit
    if secrets:
        secrets = line2keylist(secrets, "kind", "source")
        secret_store = SecretsStore.from_list(secrets)
        # Used to run a workflow with secrets in runtime, without using or storing k8s secrets.
        # To run a scheduled workflow or to use those secrets in other runs, save
        # the secrets in k8s and use the --save-secret flag
        proj._secrets = secret_store
        if save_secrets:
            proj.set_secrets(secret_store._secrets)
    print(proj.to_yaml())

    if run:
        if schedule is not None and schedule.lower() in ["1", "yes", "y", "t", "true"]:
            schedule = True
        workflow_path = None
        if run.endswith(".py"):
            workflow_path = run
            run = None

        args = None
        if arguments:
            args = fill_params(arguments)

        print(f"running workflow {run} file: {workflow_path}")
        gitops = (
            git_issue
            or environ.get("GITHUB_EVENT_PATH")
            or environ.get("CI_MERGE_REQUEST_IID")
        )
        if gitops:
            proj.notifiers.add_notification(
                "git",
                {
                    "repo": git_repo,
                    "issue": git_issue,
                    "token": proj.get_param("GIT_TOKEN"),
                },
            )
        try:
            proj.run(
                name=run,
                workflow_path=workflow_path,
                arguments=args,
                artifact_path=artifact_path,
                namespace=namespace,
                sync=sync,
                watch=watch,
                dirty=dirty,
                workflow_handler=handler,
                engine=engine,
                local=local,
                schedule=schedule,
                timeout=timeout,
                override=override_workflow,
            )

        except Exception as exc:
            print(traceback.format_exc())
            message = f"failed to run pipeline, {err_to_str(exc)}"
            proj.notifiers.push(message, "error")
            exit(1)

    elif sync:
        print("saving project functions to db ..")
        proj.sync_functions(save=True)


def validate_runtime_kind(ctx, param, value):
    possible_kinds = RuntimeKinds.runtime_with_handlers()
    if value is not None and value not in possible_kinds:
        raise click.BadParameter(
            f"kind must be one of {possible_kinds}", ctx=ctx, param=param
        )
    return value


@main.command()
@click.argument("kind", callback=validate_runtime_kind, default=None, required=False)
@click.argument("object_id", metavar="id", type=str, default=None, required=False)
@click.option("--api", help="api service url")
@click.option("--label-selector", "-ls", default="", help="label selector")
@click.option(
    "--force", "-f", is_flag=True, help="clean resources in non-terminal states as well"
)
@click.option(
    "--grace-period",
    "-gp",
    type=int,
    # When someone triggers the cleanup manually we assume they want runtime resources in terminal state to be removed
    # now, therefore not using here mlconf.runtime_resources_deletion_grace_period
    default=0,
    help="the grace period (in seconds) that will be given to runtime resources (after they're in terminal state) "
    "before cleaning them. Ignored when --force is given",
    show_default=True,
)
def clean(kind, object_id, api, label_selector, force, grace_period):
    """
    Clean jobs resources

    \b
    Examples:

        \b
        # Clean resources for all runs of all runtimes
        mlrun clean

        \b
        # Clean resources for all runs of a specific kind (e.g. job)
        mlrun clean job

        \b
        # Clean resources for specific job (by uid)
        mlrun clean mpijob 15d04c19c2194c0a8efb26ea3017254b
    """
    mldb = get_run_db(api or mlconf.dbpath)
    mldb.delete_runtime_resources(
        kind=kind,
        object_id=object_id,
        label_selector=label_selector,
        force=force,
        grace_period=grace_period,
    )


@main.command(name="watch-stream")
@click.argument("url", type=str)
@click.option(
    "--shard-ids",
    "-s",
    multiple=True,
    type=int,
    help="shard id to listen on (can be multiple)",
)
@click.option("--seek", help="where to start/seek (EARLIEST or LATEST)")
@click.option(
    "--interval",
    "-i",
    default=3,
    show_default=True,
    help="interval in seconds",
    type=int,
)
@click.option(
    "--is-json",
    "-j",
    is_flag=True,
    help="indicate the payload is json (will be deserialized)",
)
def watch_stream(url, shard_ids, seek, interval, is_json):
    """watch on a stream and print data every interval"""
    mlrun.platforms.watch_stream(
        url, shard_ids, seek, interval=interval, is_json=is_json
    )


@main.command(name="config")
@click.argument("command", type=str, default="", required=False)
@click.option(
    "--env-file",
    "-f",
    default="",
    help="path to the mlrun .env file (defaults to '~/.mlrun.env')",
)
@click.option("--api", "-a", type=str, help="api service url")
@click.option("--artifact-path", "-p", help="default artifacts path")
@click.option("--username", "-u", help="username (for remote access)")
@click.option("--access-key", "-k", help="access key (for remote access)")
@click.option(
    "--env-vars",
    "-e",
    default=[],
    multiple=True,
    help="additional env vars, e.g. -e AWS_ACCESS_KEY_ID=<key-id>",
)
def show_or_set_config(
    command, env_file, api, artifact_path, username, access_key, env_vars
):
    """get or set mlrun config

    \b
    Commands:
        get (default) - list the local or remote configuration
                        (can specify the remote api + credentials or an env_file)
        set           - set configuration parameters in mlrun default or specified .env file
        clear         - delete the default or specified config .env file

    \b
    Examples:
        # read the default config
        mlrun config
        # read config using an env file (with connection details)
        mlrun config -f mymlrun.env
        # set configuration and write it to the default env file (~/.mlrun.env)
        mlrun config set -a http://localhost:8080 -u joe -k mykey -e AWS_ACCESS_KEY_ID=<key-id>

    """
    op = command.lower()
    if not op or op == "get":
        # print out the configuration (default or based on the specified env/api)
        if env_file and not path.isfile(path.expanduser(env_file)):
            print(f"error, env file {env_file} does not exist")
            exit(1)
        if env_file or api:
            mlrun.set_environment(
                api,
                artifact_path=artifact_path,
                access_key=access_key,
                username=username,
                env_file=env_file,
            )
        print(mlconf.dump_yaml())

    elif op == "set":
        # update the env settings in the default or specified .env file
        filename = path.expanduser(env_file or mlrun.config.default_env_file)
        if not path.isfile(filename):
            print(
                f".env file {filename} not found, creating new and setting configuration"
            )
        else:
            print(f"updating configuration in .env file {filename}")
        env_dict = {
            "MLRUN_DBPATH": api,
            "MLRUN_ARTIFACT_PATH": artifact_path,
            "V3IO_USERNAME": username,
            "V3IO_ACCESS_KEY": access_key,
        }
        for key, value in env_dict.items():
            if value:
                dotenv.set_key(filename, key, value, quote_mode="")
        if env_vars:
            for key, value in list2dict(env_vars).items():
                dotenv.set_key(filename, key, value, quote_mode="")
        if env_file:
            # if its not the default file print the usage details
            print(
                f"to use the {env_file} .env file add the following to your development environment:\n"
                f"MLRUN_ENV_FILE={env_file}"
            )

    elif op == "clear":
        filename = path.expanduser(env_file or mlrun.config.default_env_file)
        if not path.isfile(filename):
            print(f".env file {filename} not found")
        else:
            print(f"deleting .env file {filename}")
            remove(filename)

    else:
        print(f"Error, unsupported config option {op}")


def fill_params(params, params_dict=None):
    params_dict = params_dict or {}
    for param in params:
        i = param.find("=")
        if i == -1:
            continue
        key, value = param[:i].strip(), param[i + 1 :].strip()
        if key is None:
            raise ValueError(f"cannot find param key in line ({param})")
        params_dict[key] = py_eval(value)
    return params_dict


def py_eval(data):
    try:
        value = literal_eval(data)
        return value
    except (SyntaxError, ValueError):
        return data


def set_item(obj, item, key, value=None):
    if item:
        if value:
            setattr(obj, key, value)
        else:
            setattr(obj, key, item)


def line2keylist(lines: list, keyname="key", valname="path"):
    out = []
    for line in lines:
        i = line.find("=")
        if i == -1:
            raise ValueError(f'cannot find "=" in line ({keyname}={valname})')
        key, value = line[:i].strip(), line[i + 1 :].strip()
        if key is None:
            raise ValueError(f"cannot find key in line ({keyname}={valname})")
        value = path.expandvars(value)
        out += [{keyname: key, valname: value}]
    return out


def time_str(x):
    try:
        return x.strftime("%b %d %H:%M:%S")
    except ValueError:
        return ""


def dict_to_str(struct: dict):
    if not struct:
        return []
    return ",".join([f"{k}={v}" for k, v in struct.items()])


def func_url_to_runtime(func_url, ensure_project: bool = False):
    try:
        if func_url.startswith("db://"):
            func_url = func_url[5:]
            project_instance, name, tag, hash_key = parse_versioned_object_uri(func_url)
            run_db = get_run_db(mlconf.dbpath)
            runtime = run_db.get_function(name, project_instance, tag, hash_key)
        elif func_url == "." or func_url.endswith(".yaml"):
            func_url = "function.yaml" if func_url == "." else func_url
            runtime = import_function_to_dict(func_url, {})
        else:
            mlrun_project = load_project(".", save=ensure_project)
            function = mlrun_project.get_function(func_url, enrich=True)
            if function.kind == "local":
                command, function = load_func_code(function)
                function.spec.command = command
            runtime = function.to_dict()
    except Exception as exc:
        logger.error(f"function {func_url} not found, {err_to_str(exc)}")
        return None

    if not runtime:
        logger.error(f"function {func_url} not found or is null")
        return None

    return runtime


if __name__ == "__main__":
    main()<|MERGE_RESOLUTION|>--- conflicted
+++ resolved
@@ -1022,12 +1022,8 @@
     timeout,
     ensure_project,
     schedule,
-<<<<<<< HEAD
     override_workflow,
-=======
-    overwrite_schedule,
     save_secrets,
->>>>>>> cbaf082b
 ):
     """load and/or run a project"""
     if env_file:
