--- conflicted
+++ resolved
@@ -1106,15 +1106,9 @@
 
         except Exception as exc:
             print(traceback.format_exc())
-<<<<<<< HEAD
-            message = f"failed to run pipeline, {exc}"
-=======
             message = f"failed to run pipeline, {err_to_str(exc)}"
             had_error = True
             print(message)
-
-        if had_error:
->>>>>>> 11ab2d82
             proj.notifiers.push(message, "error")
             exit(1)
 
