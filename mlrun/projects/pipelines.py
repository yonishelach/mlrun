--- conflicted
+++ resolved
@@ -76,11 +76,7 @@
         ttl=None,
         args_schema: dict = None,
         schedule: typing.Union[str, mlrun.api.schemas.ScheduleCronTrigger] = None,
-<<<<<<< HEAD
-        overwrite_schedule=None,
-=======
         overwrite: bool = None,
->>>>>>> 0a4b1881
     ):
         self.engine = engine
         self.code = code
@@ -93,11 +89,7 @@
         self.run_local = False
         self._tmp_path = None
         self.schedule = schedule
-<<<<<<< HEAD
-        self.overwrite_schedule = overwrite_schedule
-=======
         self.overwrite = overwrite
->>>>>>> 0a4b1881
 
     def get_source_file(self, context=""):
         if not self.code and not self.path:
@@ -765,11 +757,7 @@
             except mlrun.errors.MLRunNotFoundError:
                 is_scheduled = False
 
-<<<<<<< HEAD
-            if workflow_spec.overwrite_schedule:
-=======
             if workflow_spec.overwrite:
->>>>>>> 0a4b1881
                 if is_scheduled:
                     logger.info(f"Deleting schedule {schedule_name}")
                     run_db.delete_schedule(project.name, schedule_name)
