# Copyright 2018 Iguazio
#
# Licensed under the Apache License, Version 2.0 (the "License");
# you may not use this file except in compliance with the License.
# You may obtain a copy of the License at
#
#   http://www.apache.org/licenses/LICENSE-2.0
#
# Unless required by applicable law or agreed to in writing, software
# distributed under the License is distributed on an "AS IS" BASIS,
# WITHOUT WARRANTIES OR CONDITIONS OF ANY KIND, either express or implied.
# See the License for the specific language governing permissions and
# limitations under the License.
import abc
import builtins
import importlib.util as imputil
import os
import tempfile
import time
import traceback
import typing
import uuid

import kfp.compiler
from kfp import dsl
from kfp.compiler import compiler

import mlrun
import mlrun.api.schemas
import mlrun.utils.notifications
from mlrun.errors import err_to_str
from mlrun.utils import get_ui_url, logger, new_pipe_meta, parse_versioned_object_uri

from ..config import config
from ..run import run_pipeline, wait_for_pipeline_completion
from ..runtimes.pod import AutoMountType


def get_workflow_engine(engine_kind, local=False):
    if pipeline_context.is_run_local(local):
        if engine_kind == "kfp":
            logger.warning(
                "running kubeflow pipeline locally, note some ops may not run locally!"
            )
        elif engine_kind == "remote":
            raise mlrun.errors.MLRunInvalidArgumentError(
                "cannot run a remote pipeline locally using `kind='remote'` and `local=True`. "
                "in order to run a local pipeline remotely, please use `engine='remote: local'` instead"
            )
        return _LocalRunner
    if not engine_kind or engine_kind == "kfp":
        return _KFPRunner
    if engine_kind == "local":
        return _LocalRunner
    if engine_kind == "remote":
        return _RemoteRunner
    raise mlrun.errors.MLRunInvalidArgumentError(
        f"Provided workflow engine is not supported. engine_kind={engine_kind}"
    )


class WorkflowSpec(mlrun.model.ModelObj):
    """workflow spec and helpers"""

    def __init__(
        self,
        engine=None,
        code=None,
        path=None,
        args=None,
        name=None,
        handler=None,
        ttl=None,
        args_schema: dict = None,
        schedule: typing.Union[str, mlrun.api.schemas.ScheduleCronTrigger] = None,
        overwrite: bool = None,
    ):
        self.engine = engine
        self.code = code
        self.path = path
        self.args = args
        self.name = name
        self.handler = handler
        self.ttl = ttl
        self.args_schema = args_schema
        self.run_local = False
        self._tmp_path = None
        self.schedule = schedule
        self.overwrite = overwrite

    def get_source_file(self, context=""):
        if not self.code and not self.path:
            raise mlrun.errors.MLRunInvalidArgumentError(
                "workflow must have code or path properties"
            )
        if self.code:
            with tempfile.NamedTemporaryFile(
                mode="w", suffix=".py", delete=False
            ) as workflow_fh:
                workflow_fh.write(self.code)
                self._tmp_path = workflow_path = workflow_fh.name
        else:
            workflow_path = self.path or ""
            if context and not workflow_path.startswith("/"):
                workflow_path = os.path.join(context, workflow_path)
        return workflow_path

    def merge_args(self, extra_args):
        self.args = self.args or {}
        required = []
        if self.args_schema:
            for schema in self.args_schema:
                name = schema.get("name")
                if name not in self.args:
                    self.args[name] = schema.get("default")
                if schema.get("required"):
                    required.append(name)
        if extra_args:
            for k, v in extra_args.items():
                self.args[k] = v
                if k in required:
                    required.remove(k)
        if required:
            raise mlrun.errors.MLRunInvalidArgumentError(
                f"workflow argument(s) {','.join(required)} are required and were not specified"
            )

    def clear_tmp(self):
        if self._tmp_path:
            os.remove(self._tmp_path)


class FunctionsDict:
    """Virtual dictionary hosting the project functions, cached or in the DB"""

    def __init__(self, project, decorator=None):
        self.project = project
        self._decorator = decorator

    @property
    def _functions(self):
        return self.project.spec._function_objects

    def enrich(self, function, key):
        enriched_function = enrich_function_object(
            self.project, function, self._decorator
        )
        self._functions[key] = enriched_function  # update the cache
        return self._functions[key]

    def load_or_set_function(self, key, default=None) -> mlrun.runtimes.BaseRuntime:
        try:
            function = self.project.get_function(key, sync=False)
        except Exception as e:
            if not default:
                raise e
            function = default

        return self.enrich(function, key)

    def get(self, key, default=None) -> mlrun.runtimes.BaseRuntime:
        return self.load_or_set_function(key, default)

    def __getitem__(self, key) -> mlrun.runtimes.BaseRuntime:
        return self.load_or_set_function(key)

    def __setitem__(self, key, val):
        self._functions[key] = val

    def values(self):
        return [self.enrich(function, key) for key, function in self._functions.items()]

    def keys(self):
        return self._functions.keys()

    def items(self):
        return {
            key: self.enrich(function, key) for key, function in self._functions.items()
        }

    def __len__(self):
        return len(self._functions)

    def __iter__(self):
        yield from self._functions.keys()

    def __delitem__(self, key):
        del self._functions[key]


class _PipelineContext:
    """current (running) pipeline context"""

    def __init__(self):
        self.project = None
        self.workflow = None
        self.functions = FunctionsDict(None)
        self.workflow_id = None
        self.workflow_artifact_path = None
        self.runs_map = {}

    def is_run_local(self, local=None):
        if local is not None:
            # if the user specified an explicit value in local we use it
            return local
        force_run_local = mlrun.mlconf.force_run_local
        if force_run_local is None or force_run_local == "auto":
            force_run_local = not mlrun.mlconf.is_api_running_on_k8s()
        if self.workflow:
            force_run_local = force_run_local or self.workflow.run_local

        return force_run_local

    def set(self, project, workflow=None):
        self.project = project
        self.workflow = workflow
        self.functions.project = project
        self.runs_map = {}

    def clear(self, with_project=False):
        if with_project:
            self.project = None
            self.functions.project = None
        self.workflow = None
        self.runs_map = {}
        self.workflow_id = None
        self.workflow_artifact_path = None

    def is_initialized(self, raise_exception=False):
        if self.project:
            return True
        if raise_exception:
            raise ValueError(
                "pipeline context is not initialized, must be used inside a pipeline"
            )
        return False


pipeline_context = _PipelineContext()


def _set_function_attribute_on_kfp_pod(
    kfp_pod_template, function, pod_template_key, function_spec_key
):
    try:
        if kfp_pod_template.get("name").startswith(function.metadata.name):
            attribute_value = getattr(function.spec, function_spec_key, None)
            if attribute_value:
                kfp_pod_template[pod_template_key] = attribute_value
    except Exception as err:
        kfp_pod_name = kfp_pod_template.get("name")
        logger.warning(
            f"Unable to set function attribute on kfp pod {kfp_pod_name}",
            function_spec_key=function_spec_key,
            pod_template_key=pod_template_key,
            error=err_to_str(err),
        )


def _enrich_kfp_pod_security_context(kfp_pod_template, function):
    if (
        mlrun.runtimes.RuntimeKinds.is_local_runtime(function.kind)
        or mlrun.mlconf.function.spec.security_context.enrichment_mode
        == mlrun.api.schemas.SecurityContextEnrichmentModes.disabled.value
    ):
        return

    # ensure kfp pod user id is not None or 0 (root)
    if not mlrun.mlconf.function.spec.security_context.pipelines.kfp_pod_user_unix_id:
        raise mlrun.errors.MLRunInvalidArgumentError(
            f"Kubeflow pipeline pod user id is invalid: "
            f"{mlrun.mlconf.function.spec.security_context.pipelines.kfp_pod_user_unix_id}, "
            f"it must be an integer greater than 0. "
            f"See mlrun.config.function.spec.security_context.pipelines.kfp_pod_user_unix_id for more details."
        )

    kfp_pod_user_unix_id = int(
        mlrun.mlconf.function.spec.security_context.pipelines.kfp_pod_user_unix_id
    )
    kfp_pod_template["SecurityContext"] = {
        "runAsUser": kfp_pod_user_unix_id,
        "runAsGroup": mlrun.mlconf.get_security_context_enrichment_group_id(
            kfp_pod_user_unix_id
        ),
    }


# When we run pipelines, the kfp.compile.Compile.compile() method takes the decorated function with @dsl.pipeline and
# converts it to a k8s object. As part of the flow in the Compile.compile() method,
# we call _create_and_write_workflow, which builds a dictionary from the workflow and then writes it to a file.
# Unfortunately, the kfp sdk does not provide an API for configuring priority_class_name and other attributes.
# I ran across the following problem when seeking for a method to set the priority_class_name:
# https://github.com/kubeflow/pipelines/issues/3594
# When we patch the _create_and_write_workflow, we can eventually obtain the dictionary right before we write it
# to a file and enrich it with argo compatible fields, make sure you looking for the same argo version we use
# https://github.com/argoproj/argo-workflows/blob/release-2.7/pkg/apis/workflow/v1alpha1/workflow_types.go
def _create_enriched_mlrun_workflow(
    self,
    pipeline_func: typing.Callable,
    pipeline_name: typing.Optional[typing.Text] = None,
    pipeline_description: typing.Optional[typing.Text] = None,
    params_list: typing.Optional[typing.List[dsl.PipelineParam]] = None,
    pipeline_conf: typing.Optional[dsl.PipelineConf] = None,
):
    """Call internal implementation of create_workflow and enrich with mlrun functions attributes"""
    workflow = self._original_create_workflow(
        pipeline_func, pipeline_name, pipeline_description, params_list, pipeline_conf
    )
    # We don't want to interrupt the original flow and don't know all the scenarios the function could be called.
    # that's why we have try/except on all the code of the enrichment and also specific try/except for errors that
    # we know can be raised.
    try:
        functions = []
        if pipeline_context.functions:
            try:
                functions = pipeline_context.functions.values()
            except Exception as err:
                logger.debug(
                    "Unable to retrieve project functions, not enriching workflow with mlrun",
                    error=err_to_str(err),
                )
                return workflow

        # enrich each pipeline step with your desire k8s attribute
        for kfp_step_template in workflow["spec"]["templates"]:
            if kfp_step_template.get("container"):
                for function_obj in functions:
                    # we condition within each function since the comparison between the function and
                    # the kfp pod may change depending on the attribute type.
                    _set_function_attribute_on_kfp_pod(
                        kfp_step_template,
                        function_obj,
                        "PriorityClassName",
                        "priority_class_name",
                    )
                    _enrich_kfp_pod_security_context(
                        kfp_step_template,
                        function_obj,
                    )
    except mlrun.errors.MLRunInvalidArgumentError:
        raise
    except Exception as err:
        logger.debug(
            "Something in the enrichment of kfp pods failed", error=err_to_str(err)
        )
    return workflow


# patching function as class method
kfp.compiler.Compiler._original_create_workflow = kfp.compiler.Compiler._create_workflow
kfp.compiler.Compiler._create_workflow = _create_enriched_mlrun_workflow


def get_db_function(project, key) -> mlrun.runtimes.BaseRuntime:
    project_instance, name, tag, hash_key = parse_versioned_object_uri(
        key, project.metadata.name
    )
    runtime = mlrun.get_run_db().get_function(name, project_instance, tag, hash_key)
    return mlrun.new_function(runtime=runtime)


def enrich_function_object(
    project, function, decorator=None, copy_function=True
) -> mlrun.runtimes.BaseRuntime:
    if hasattr(function, "_enriched"):
        return function
    f = function.copy() if copy_function else function
    f.metadata.project = project.metadata.name
    setattr(f, "_enriched", True)
    src = f.spec.build.source
    if src and src in [".", "./"]:
        if not project.spec.source and not project.spec.mountdir:
            logger.warning(
                "project.spec.source should be specified when function is using code from project context"
            )

        if project.spec.mountdir:
            f.spec.workdir = project.spec.mountdir
            f.spec.build.source = ""
        else:
            f.spec.build.source = project.spec.source
            f.spec.build.load_source_on_run = project.spec.load_source_on_run
            f.spec.workdir = project.spec.workdir or project.spec.subpath
            f.verify_base_image()

    if project.spec.default_requirements:
        f.with_requirements(project.spec.default_requirements)
    if decorator:
        decorator(f)

    if (
        decorator and AutoMountType.is_auto_modifier(decorator)
    ) or project.spec.disable_auto_mount:
        f.spec.disable_auto_mount = True
    f.try_auto_mount_based_on_config()

    return f


def set_source_if_remote(
    project: "mlrun.projects.MlrunProject", workflow_spec: WorkflowSpec, source: str
):
    """
    Setting source to the project for making sure that the code in the jobs is up to date.
    :param project:         project object (mlrun.projects.MlrunProject)
    :param workflow_spec:   the relevant workflow of the project to run
    :param source:          the source that contains the project
    """
    if source and not workflow_spec.run_local:
        logger.info(f"Setting project source: {source}")
        project.set_source(source)


class _PipelineRunStatus:
    """pipeline run result (status)"""

    def __init__(
        self,
        run_id: str,
        engine: "_PipelineRunner",
        project: "mlrun.projects.MlrunProject",
        workflow: WorkflowSpec = None,
        state: str = "",
    ):
        """
        :param run_id:      unique id of the pipeline run
        :param engine:      pipeline runner
        :param project:     mlrun project
        :param workflow:    workflow with spec on how to run the pipeline
        :param state:       the current state of the pipeline run
        """
        self.run_id = run_id
        self.project = project
        self.workflow = workflow
        self._engine = engine
        self._state = state

    @property
    def state(self):
        if self._state not in mlrun.run.RunStatuses.stable_statuses():
            self._state = self._engine.get_state(self.run_id, self.project)
        return self._state

    def wait_for_completion(self, timeout=None, expected_statuses=None):
        self._state = self._engine.wait_for_completion(
            self.run_id,
            project=self.project,
            timeout=timeout,
            expected_statuses=expected_statuses,
        )
        return self._state

    def __str__(self):
        return str(self.run_id)

    def __repr__(self):
        return str(self.run_id)


class _PipelineRunner(abc.ABC):
    """abstract pipeline runner class"""

    engine = ""

    @classmethod
    @abc.abstractmethod
    def save(cls, project, workflow_spec: WorkflowSpec, target, artifact_path=None):
        raise NotImplementedError(
            f"save operation not supported in {cls.engine} pipeline engine"
        )

    @classmethod
    @abc.abstractmethod
    def run(
        cls,
        project,
        workflow_spec: WorkflowSpec,
        name=None,
        workflow_handler=None,
        secrets=None,
        artifact_path=None,
        namespace=None,
        source=None,
    ) -> _PipelineRunStatus:
        return None

    @staticmethod
    @abc.abstractmethod
    def wait_for_completion(run_id, project=None, timeout=None, expected_statuses=None):
        return ""

    @staticmethod
    @abc.abstractmethod
    def get_state(run_id, project=None):
        return ""

    @staticmethod
    def _get_handler(workflow_handler, workflow_spec, project, secrets):
        if not (workflow_handler and callable(workflow_handler)):
            workflow_file = workflow_spec.get_source_file(project.spec.context)
            workflow_handler = create_pipeline(
                project,
                workflow_file,
                pipeline_context.functions,
                secrets,
                handler=workflow_handler or workflow_spec.handler,
            )
        else:
            builtins.funcs = pipeline_context.functions
        return workflow_handler

    @staticmethod
    @abc.abstractmethod
    def get_run_status(
        project,
        run,
        timeout=None,
        expected_statuses=None,
        notifiers: mlrun.utils.notifications.CustomNotificationPusher = None,
    ):
        pass


class _KFPRunner(_PipelineRunner):
    """Kubeflow pipelines runner"""

    engine = "kfp"

    @classmethod
    def save(cls, project, workflow_spec: WorkflowSpec, target, artifact_path=None):
        pipeline_context.set(project, workflow_spec)
        workflow_file = workflow_spec.get_source_file(project.spec.context)
        functions = FunctionsDict(project)
        pipeline = create_pipeline(
            project,
            workflow_file,
            functions,
            secrets=project._secrets,
        )
        artifact_path = artifact_path or project.spec.artifact_path

        conf = new_pipe_meta(artifact_path, ttl=workflow_spec.ttl)
        compiler.Compiler().compile(pipeline, target, pipeline_conf=conf)
        workflow_spec.clear_tmp()
        pipeline_context.clear()

    @classmethod
    def run(
        cls,
        project,
        workflow_spec: WorkflowSpec,
        name=None,
        workflow_handler=None,
        secrets=None,
        artifact_path=None,
        namespace=None,
        source=None,
    ) -> _PipelineRunStatus:
        pipeline_context.set(project, workflow_spec)
        workflow_handler = _PipelineRunner._get_handler(
            workflow_handler, workflow_spec, project, secrets
        )
        set_source_if_remote(
            project=project, workflow_spec=workflow_spec, source=source
        )
        namespace = namespace or config.namespace
        id = run_pipeline(
            workflow_handler,
            project=project.metadata.name,
            arguments=workflow_spec.args,
            experiment=name or workflow_spec.name,
            namespace=namespace,
            artifact_path=artifact_path,
            ttl=workflow_spec.ttl,
        )
        project.notifiers.push_pipeline_start_message(
            project.metadata.name,
            project.get_param("commit_id", None),
            id,
            True,
        )
        pipeline_context.clear()
        return _PipelineRunStatus(id, cls, project=project, workflow=workflow_spec)

    @staticmethod
    def wait_for_completion(run_id, project=None, timeout=None, expected_statuses=None):
        if timeout is None:
            timeout = 60 * 60
        project_name = project.metadata.name if project else ""
        run_info = wait_for_pipeline_completion(
            run_id,
            timeout=timeout,
            expected_statuses=expected_statuses,
            project=project_name,
        )
        status = ""
        if run_info:
            status = run_info["run"].get("status")
        return status

    @staticmethod
    def get_state(run_id, project=None):
        project_name = project.metadata.name if project else ""
        resp = mlrun.run.get_pipeline(run_id, project=project_name)
        if resp:
            return resp["run"].get("status", "")
        return ""

    @staticmethod
    def get_run_status(
        project,
        run,
        timeout=None,
        expected_statuses=None,
        notifiers: mlrun.utils.notifications.CustomNotificationPusher = None,
    ):
        if timeout is None:
            timeout = 60 * 60
        state = ""
        raise_error = None
        try:
            if timeout:
                logger.info("waiting for pipeline run completion")
                state = run.wait_for_completion(
                    timeout=timeout, expected_statuses=expected_statuses
                )
        except RuntimeError as exc:
            # push runs table also when we have errors
            raise_error = exc

        mldb = mlrun.db.get_run_db(secrets=project._secrets)
        runs = mldb.list_runs(project=project.name, labels=f"workflow={run.run_id}")

        had_errors = 0
        for r in runs:
            if r["status"].get("state", "") == "error":
                had_errors += 1

        text = f"Workflow {run.run_id} finished"
        if had_errors:
            text += f" with {had_errors} errors"
        if state:
            text += f", state={state}"

        notifiers = notifiers or project.notifiers
        notifiers.push(text, "info", runs)

        if raise_error:
            raise raise_error
        return state, had_errors, text


class _LocalRunner(_PipelineRunner):
    """local pipelines runner"""

    engine = "local"

    @classmethod
    def run(
        cls,
        project,
        workflow_spec: WorkflowSpec,
        name=None,
        workflow_handler=None,
        secrets=None,
        artifact_path=None,
        namespace=None,
        source=None,
    ) -> _PipelineRunStatus:
        pipeline_context.set(project, workflow_spec)
        workflow_handler = _PipelineRunner._get_handler(
            workflow_handler, workflow_spec, project, secrets
        )

        workflow_id = uuid.uuid4().hex
        pipeline_context.workflow_id = workflow_id
        # When using KFP, it would do this replacement. When running locally, we need to take care of it.
        if artifact_path:
            artifact_path = artifact_path.replace("{{workflow.uid}}", workflow_id)
        set_source_if_remote(
            project=project, workflow_spec=workflow_spec, source=source
        )
        pipeline_context.workflow_artifact_path = artifact_path
        project.notifiers.push_pipeline_start_message(
            project.metadata.name, pipeline_id=workflow_id
        )
        try:
            workflow_handler(**workflow_spec.args)
            state = mlrun.run.RunStatuses.succeeded
        except Exception as e:
            trace = traceback.format_exc()
            logger.error(trace)
            project.notifiers.push(
                f"Workflow {workflow_id} run failed!, error: {e}\n{trace}", "error"
            )
            state = mlrun.run.RunStatuses.failed
        mlrun.run.wait_for_runs_completion(pipeline_context.runs_map.values())
        project.notifiers.push_pipeline_run_results(
            pipeline_context.runs_map.values(), state=state
        )
        pipeline_context.clear()
        return _PipelineRunStatus(
            workflow_id, cls, project=project, workflow=workflow_spec, state=state
        )

    @staticmethod
    def get_state(run_id, project=None):
        return ""

    @staticmethod
    def wait_for_completion(run_id, project=None, timeout=None, expected_statuses=None):
        pass

    @staticmethod
    def get_run_status(
        project,
        run,
        timeout=None,
        expected_statuses=None,
        notifiers: mlrun.utils.notifications.CustomNotificationPusher = None,
    ):
        pass


class _RemoteRunner(_PipelineRunner):
    """remote pipelines runner"""

    engine = "remote"

    @staticmethod
    def _prepare_load_and_run_function(
        source: str,
        project_name: str,
        save: bool,
        workflow_name: str,
        workflow_spec: WorkflowSpec,
        artifact_path: str,
        workflow_handler: str,
        namespace: str,
    ) -> typing.Tuple[mlrun.runtimes.RemoteRuntime, "mlrun.RunObject"]:
        """
        Helper function for creating the runspec of the load and run function.
        For internal use only.
        :param source:              The source of the project.
        :param project_name:        project name
        :param save:                either to save the project in the DB
        :param workflow_name:       workflow name
        :param workflow_spec:       workflow to run
        :param artifact_path:       path to store artifacts
        :param workflow_handler:    workflow function handler (for running workflow function directly)
        :param namespace:           kubernetes namespace if other than default
        :return:
        """
        # Creating the load project and workflow running function:
        load_and_run_fn = mlrun.new_function(
            name=mlrun.mlconf.default_workflow_runner_name.format(workflow_name),
            project=project_name,
            kind="job",
            image=mlrun.mlconf.default_base_image,
        )
        runspec = mlrun.RunObject(
            spec=mlrun.model.RunSpec(
                parameters={
                    "url": source,
                    "project_name": project_name,
                    "save": save,
                    "workflow_name": workflow_name or workflow_spec.name,
                    "workflow_path": workflow_spec.path,
                    "workflow_arguments": workflow_spec.args,
                    "artifact_path": artifact_path,
                    "workflow_handler": workflow_handler or workflow_spec.handler,
                    "namespace": namespace,
                    "ttl": workflow_spec.ttl,
                    "engine": workflow_spec.engine,
                    "local": workflow_spec.run_local,
                    "schedule": workflow_spec.schedule,
                },
                handler="mlrun.projects.load_and_run",
            ),
            metadata=mlrun.model.RunMetadata(name=workflow_name),
        )

        runspec = runspec.set_label("job-type", "workflow-runner").set_label(
            "workflow", workflow_name
        )
        return load_and_run_fn, runspec

    @classmethod
    def run(
        cls,
        project,
        workflow_spec: WorkflowSpec,
        name=None,
        workflow_handler=None,
        secrets=None,
        artifact_path=None,
        namespace=None,
        source=None,
    ) -> typing.Optional[_PipelineRunStatus]:
        workflow_name = name.split("-")[-1] if f"{project.name}-" in name else name

        run_id = None

<<<<<<< HEAD
        # If the user provided a source we want to load the project from the source
        # (like from a specific commit/branch from git repo) without changing the source of the project (save=False).
        save, current_source = (
            (False, source) if source else (True, project.spec.source)
        )
        if "://" not in current_source:
            raise mlrun.errors.MLRunInvalidArgumentError(
                f"remote workflows can only be performed by a project with remote source,"
                f" the given source '{current_source}' is not remote"
            )
=======
        # Creating the load project and workflow running function:
        load_and_run_fn = mlrun.new_function(
            name=runner_name,
            project=project.name,
            kind="job",
            image=mlrun.mlconf.default_base_image,
        )

        runspec = mlrun.RunObject(
            spec=mlrun.model.RunSpec(
                parameters={
                    "url": project.spec.source,
                    "project_name": project.name,
                    "workflow_name": workflow_name or workflow_spec.name,
                    "workflow_path": workflow_spec.path,
                    "workflow_arguments": workflow_spec.args,
                    "artifact_path": artifact_path,
                    "workflow_handler": workflow_handler or workflow_spec.handler,
                    "namespace": namespace,
                    "ttl": workflow_spec.ttl,
                    "engine": workflow_spec.engine,
                    "local": workflow_spec.run_local,
                    "schedule": workflow_spec.schedule,
                },
                handler="mlrun.projects.load_and_run",
            ),
            metadata=mlrun.model.RunMetadata(name=workflow_name),
        )

        runspec = runspec.set_label("job-type", "workflow-runner").set_label(
            "workflow", workflow_name
        )
        if workflow_spec.schedule:
            is_scheduled = True
            schedule_name = runspec.spec.parameters.get("workflow_name")
            run_db = mlrun.get_run_db()

            try:
                run_db.get_schedule(project.name, schedule_name)
            except mlrun.errors.MLRunNotFoundError:
                is_scheduled = False

            if workflow_spec.overwrite:
                if is_scheduled:
                    logger.info(f"Deleting schedule {schedule_name}")
                    run_db.delete_schedule(project.name, schedule_name)
                else:
                    logger.info(
                        f"No schedule by name '{schedule_name}' was found, nothing to overwrite."
                    )
            elif is_scheduled:
                raise mlrun.errors.MLRunConflictError(
                    f"There is already a schedule for workflow {schedule_name}."
                    " If you want to overwrite this schedule use 'overwrite = True'"
                )

        msg = "executing workflow "
        if workflow_spec.schedule:
            msg += "scheduling "
        logger.info(f"{msg}'{runner_name}' remotely with {workflow_spec.engine} engine")
>>>>>>> 93e523f6

        load_and_run_fn, runspec = cls._prepare_load_and_run_function(
            source=current_source,
            project_name=project.name,
            save=save,
            workflow_name=workflow_name,
            workflow_spec=workflow_spec,
            artifact_path=artifact_path,
            workflow_handler=workflow_handler,
            namespace=namespace,
        )

        if workflow_spec.schedule:
            is_scheduled = True
            schedule_name = runspec.spec.parameters.get("workflow_name")
            run_db = mlrun.get_run_db()

            try:
                run_db.get_schedule(project.name, schedule_name)
            except mlrun.errors.MLRunNotFoundError:
                is_scheduled = False

            if workflow_spec.overwrite:
                if is_scheduled:
                    logger.info(f"Deleting schedule {schedule_name}")
                    run_db.delete_schedule(project.name, schedule_name)
                else:
                    logger.info(
                        f"No schedule by name '{schedule_name}' was found, nothing to overwrite."
                    )
            elif is_scheduled:
                raise mlrun.errors.MLRunConflictError(
                    f"There is already a schedule for workflow {schedule_name}."
                    " If you want to overwrite this schedule use 'overwrite = True'"
                )

        # The returned engine for this runner is the engine of the workflow.
        # In this way wait_for_completion/get_run_status would be executed by the correct pipeline runner.
        inner_engine = get_workflow_engine(workflow_spec.engine)

        msg = "executing workflow"
        if workflow_spec.schedule:
            msg += " scheduling"
        logger.info(
            f"{msg} '{load_and_run_fn.metadata.name}' remotely with {workflow_spec.engine} engine"
        )

        try:
            run = load_and_run_fn.run(
                runspec=runspec,
                local=False,
                schedule=workflow_spec.schedule,
                artifact_path=artifact_path,
            )
            if workflow_spec.schedule:
                return
            # Fetching workflow id:
            while not run_id:
                run.refresh()
                run_id = run.status.results.get("workflow_id", None)
                time.sleep(1)
            # After fetching the workflow_id the workflow executed successfully
            state = mlrun.run.RunStatuses.succeeded

        except Exception as e:
            trace = traceback.format_exc()
            logger.error(trace)
            project.notifiers.push(
                f"Workflow {workflow_name} run failed!, error: {e}\n{trace}", "error"
            )
            state = mlrun.run.RunStatuses.failed
            return _PipelineRunStatus(
                run_id,
                inner_engine,
                project=project,
                workflow=workflow_spec,
                state=state,
            )

        project.notifiers.push_pipeline_start_message(
            project.metadata.name,
        )
        pipeline_context.clear()
        return _PipelineRunStatus(
            run_id,
            inner_engine,
            project=project,
            workflow=workflow_spec,
            state=state,
        )


def create_pipeline(project, pipeline, functions, secrets=None, handler=None):
    spec = imputil.spec_from_file_location("workflow", pipeline)
    if spec is None:
        raise ImportError(f"cannot import workflow {pipeline}")
    mod = imputil.module_from_spec(spec)
    spec.loader.exec_module(mod)

    setattr(mod, "funcs", functions)  # should be replaced with "functions" in future
    setattr(mod, "functions", functions)
    setattr(mod, "this_project", project)

    if hasattr(mod, "init_functions"):
        getattr(mod, "init_functions")(functions, project, secrets)

    # verify all functions are in this project (init_functions may add new functions)
    for f in functions.values():
        f.metadata.project = project.metadata.name

    if not handler and hasattr(mod, "kfpipeline"):
        handler = "kfpipeline"
    if not handler and hasattr(mod, "pipeline"):
        handler = "pipeline"
    if not handler or not hasattr(mod, handler):
        raise ValueError(f"pipeline function ({handler or 'pipeline'}) not found")

    return getattr(mod, handler)


def github_webhook(request):
    signature = request.headers.get("X-Hub-Signature")
    data = request.data
    print("sig:", signature)
    print("headers:", request.headers)
    print("data:", data)
    print("json:", request.get_json())

    if request.headers.get("X-GitHub-Event") == "ping":
        return {"msg": "Ok"}

    return {"msg": "pushed"}


def load_and_run(
    context,
    url: str = None,
    project_name: str = "",
    init_git: bool = None,
    subpath: str = None,
    clone: bool = False,
    save: bool = True,
    workflow_name: str = None,
    workflow_path: str = None,
    workflow_arguments: typing.Dict[str, typing.Any] = None,
    artifact_path: str = None,
    workflow_handler: typing.Union[str, typing.Callable] = None,
    namespace: str = None,
    sync: bool = False,
    dirty: bool = False,
    ttl: int = None,
    engine: str = None,
    local: bool = None,
    schedule: typing.Union[str, mlrun.api.schemas.ScheduleCronTrigger] = None,
):
    """
    Auxiliary function that the RemoteRunner run once or run every schedule.
    This function loads a project from a given remote source and then runs the workflow.

    :param context:             mlrun context.
    :param url:                 remote url that represents the project's source.
                                See 'mlrun.load_project()' for details
    :param project_name:        project name
    :param init_git:            if True, will git init the context dir
    :param subpath:             project subpath (within the archive)
    :param clone:               if True, always clone (delete any existing content)
    :param save:                whether to save the created project and artifact in the DB
    :param workflow_name:       name of the workflow
    :param workflow_path:       url to a workflow file, if not a project workflow
    :param workflow_arguments:  kubeflow pipelines arguments (parameters)
    :param artifact_path:       target path/url for workflow artifacts, the string
                                '{{workflow.uid}}' will be replaced by workflow id
    :param workflow_handler:    workflow function handler (for running workflow function directly)
    :param namespace:           kubernetes namespace if other than default
    :param sync:                force functions sync before run
    :param dirty:               allow running the workflow when the git repo is dirty
    :param ttl:                 pipeline ttl in secs (after that the pods will be removed)
    :param engine:              workflow engine running the workflow.
                                supported values are 'kfp' (default) or 'local'
    :param local:               run local pipeline with local functions (set local=True in function.run())
    """
    try:
        project = mlrun.load_project(
            context=f"./{project_name}",
            url=url,
            name=project_name,
            init_git=init_git,
            subpath=subpath,
            clone=clone,
            save=save,
        )
    except Exception as error:
        if schedule:
            notification_pusher = mlrun.utils.notifications.CustomNotificationPusher(
                ["slack"]
            )
            url = get_ui_url(project_name, context.uid)
            link = f"<{url}|*view workflow job details*>"
            message = (
                f":x: Failed to run scheduled workflow {workflow_name} in Project {project_name} !\n"
                f"error: ```{error}```\n{link}"
            )
            # Sending Slack Notification without losing the original error:
            try:
                notification_pusher.push(
                    message=message,
                    severity=mlrun.utils.notifications.NotificationSeverity.ERROR,
                )

            except Exception as exc:
                logger.error("Failed to send slack notification", exc=exc)

        raise error

    context.logger.info(f"Loaded project {project.name} from remote successfully")

    workflow_log_message = workflow_name or workflow_path
    context.logger.info(f"Running workflow {workflow_log_message} from remote")
    run = project.run(
        name=workflow_name,
        workflow_path=workflow_path,
        arguments=workflow_arguments,
        artifact_path=artifact_path,
        workflow_handler=workflow_handler,
        namespace=namespace,
        sync=sync,
        watch=False,  # Required for fetching the workflow_id
        dirty=dirty,
        ttl=ttl,
        engine=engine,
        local=local,
    )
    context.log_result(key="workflow_id", value=run.run_id)

    context.log_result(key="engine", value=run._engine.engine, commit=True)<|MERGE_RESOLUTION|>--- conflicted
+++ resolved
@@ -801,7 +801,6 @@
 
         run_id = None
 
-<<<<<<< HEAD
         # If the user provided a source we want to load the project from the source
         # (like from a specific commit/branch from git repo) without changing the source of the project (save=False).
         save, current_source = (
@@ -812,69 +811,8 @@
                 f"remote workflows can only be performed by a project with remote source,"
                 f" the given source '{current_source}' is not remote"
             )
-=======
+        
         # Creating the load project and workflow running function:
-        load_and_run_fn = mlrun.new_function(
-            name=runner_name,
-            project=project.name,
-            kind="job",
-            image=mlrun.mlconf.default_base_image,
-        )
-
-        runspec = mlrun.RunObject(
-            spec=mlrun.model.RunSpec(
-                parameters={
-                    "url": project.spec.source,
-                    "project_name": project.name,
-                    "workflow_name": workflow_name or workflow_spec.name,
-                    "workflow_path": workflow_spec.path,
-                    "workflow_arguments": workflow_spec.args,
-                    "artifact_path": artifact_path,
-                    "workflow_handler": workflow_handler or workflow_spec.handler,
-                    "namespace": namespace,
-                    "ttl": workflow_spec.ttl,
-                    "engine": workflow_spec.engine,
-                    "local": workflow_spec.run_local,
-                    "schedule": workflow_spec.schedule,
-                },
-                handler="mlrun.projects.load_and_run",
-            ),
-            metadata=mlrun.model.RunMetadata(name=workflow_name),
-        )
-
-        runspec = runspec.set_label("job-type", "workflow-runner").set_label(
-            "workflow", workflow_name
-        )
-        if workflow_spec.schedule:
-            is_scheduled = True
-            schedule_name = runspec.spec.parameters.get("workflow_name")
-            run_db = mlrun.get_run_db()
-
-            try:
-                run_db.get_schedule(project.name, schedule_name)
-            except mlrun.errors.MLRunNotFoundError:
-                is_scheduled = False
-
-            if workflow_spec.overwrite:
-                if is_scheduled:
-                    logger.info(f"Deleting schedule {schedule_name}")
-                    run_db.delete_schedule(project.name, schedule_name)
-                else:
-                    logger.info(
-                        f"No schedule by name '{schedule_name}' was found, nothing to overwrite."
-                    )
-            elif is_scheduled:
-                raise mlrun.errors.MLRunConflictError(
-                    f"There is already a schedule for workflow {schedule_name}."
-                    " If you want to overwrite this schedule use 'overwrite = True'"
-                )
-
-        msg = "executing workflow "
-        if workflow_spec.schedule:
-            msg += "scheduling "
-        logger.info(f"{msg}'{runner_name}' remotely with {workflow_spec.engine} engine")
->>>>>>> 93e523f6
-
         load_and_run_fn, runspec = cls._prepare_load_and_run_function(
             source=current_source,
             project_name=project.name,
