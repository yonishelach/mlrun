# Copyright 2018 Iguazio
#
# Licensed under the Apache License, Version 2.0 (the "License");
# you may not use this file except in compliance with the License.
# You may obtain a copy of the License at
#
#   http://www.apache.org/licenses/LICENSE-2.0
#
# Unless required by applicable law or agreed to in writing, software
# distributed under the License is distributed on an "AS IS" BASIS,
# WITHOUT WARRANTIES OR CONDITIONS OF ANY KIND, either express or implied.
# See the License for the specific language governing permissions and
# limitations under the License.
import abc
import builtins
import importlib.util as imputil
import os
import tempfile
import time
import traceback
import typing
import uuid

import kfp.compiler
from kfp import dsl
from kfp.compiler import compiler

import mlrun
import mlrun.api.schemas
import mlrun.utils.notifications
from mlrun.utils import get_ui_url, logger, new_pipe_meta, parse_versioned_object_uri

from ..config import config
from ..run import run_pipeline, wait_for_pipeline_completion
from ..runtimes.pod import AutoMountType


def get_workflow_engine(engine_kind, local=False):
    if pipeline_context.is_run_local(local):
        if engine_kind == "kfp":
            logger.warning(
                "running kubeflow pipeline locally, note some ops may not run locally!"
            )
        elif engine_kind == "remote":
            raise mlrun.errors.MLRunInvalidArgumentError(
                "cannot run a remote pipeline locally using `kind='remote'` and `local=True`. "
                "in order to run a local pipeline remotely, please use `engine='remote: local'` instead"
            )
        return _LocalRunner
    if not engine_kind or engine_kind == "kfp":
        return _KFPRunner
    if engine_kind == "local":
        return _LocalRunner
    if engine_kind == "remote":
        return _RemoteRunner
    raise mlrun.errors.MLRunInvalidArgumentError(
        f"Provided workflow engine is not supported. engine_kind={engine_kind}"
    )


class WorkflowSpec(mlrun.model.ModelObj):
    """workflow spec and helpers"""

    def __init__(
        self,
        engine=None,
        code=None,
        path=None,
        args=None,
        name=None,
        handler=None,
        ttl=None,
        args_schema: dict = None,
        schedule: typing.Union[str, mlrun.api.schemas.ScheduleCronTrigger] = None,
        overwrite: bool = None,
    ):
        self.engine = engine
        self.code = code
        self.path = path
        self.args = args
        self.name = name
        self.handler = handler
        self.ttl = ttl
        self.args_schema = args_schema
        self.run_local = False
        self._tmp_path = None
        self.schedule = schedule
        self.overwrite = overwrite

    def get_source_file(self, context=""):
        if not self.code and not self.path:
            raise mlrun.errors.MLRunInvalidArgumentError(
                "workflow must have code or path properties"
            )
        if self.code:
            with tempfile.NamedTemporaryFile(
                mode="w", suffix=".py", delete=False
            ) as workflow_fh:
                workflow_fh.write(self.code)
                self._tmp_path = workflow_path = workflow_fh.name
        else:
            workflow_path = self.path or ""
            if context and not workflow_path.startswith("/"):
                workflow_path = os.path.join(context, workflow_path)
        return workflow_path

    def merge_args(self, extra_args):
        self.args = self.args or {}
        required = []
        if self.args_schema:
            for schema in self.args_schema:
                name = schema.get("name")
                if name not in self.args:
                    self.args[name] = schema.get("default")
                if schema.get("required"):
                    required.append(name)
        if extra_args:
            for k, v in extra_args.items():
                self.args[k] = v
                if k in required:
                    required.remove(k)
        if required:
            raise mlrun.errors.MLRunInvalidArgumentError(
                f"workflow argument(s) {','.join(required)} are required and were not specified"
            )

    def clear_tmp(self):
        if self._tmp_path:
            os.remove(self._tmp_path)


class FunctionsDict:
    """Virtual dictionary hosting the project functions, cached or in the DB"""

    def __init__(self, project, decorator=None):
        self.project = project
        self._decorator = decorator

    @property
    def _functions(self):
        return self.project.spec._function_objects

    def enrich(self, function, key):
        enriched_function = enrich_function_object(
            self.project, function, self._decorator
        )
        self._functions[key] = enriched_function  # update the cache
        return self._functions[key]

    def load_or_set_function(self, key, default=None) -> mlrun.runtimes.BaseRuntime:
        try:
            function = self.project.get_function(key, sync=False)
        except Exception as e:
            if not default:
                raise e
            function = default

        return self.enrich(function, key)

    def get(self, key, default=None) -> mlrun.runtimes.BaseRuntime:
        return self.load_or_set_function(key, default)

    def __getitem__(self, key) -> mlrun.runtimes.BaseRuntime:
        return self.load_or_set_function(key)

    def __setitem__(self, key, val):
        self._functions[key] = val

    def values(self):
        return [self.enrich(function, key) for key, function in self._functions.items()]

    def keys(self):
        return self._functions.keys()

    def items(self):
        return {
            key: self.enrich(function, key) for key, function in self._functions.items()
        }

    def __len__(self):
        return len(self._functions)

    def __iter__(self):
        yield from self._functions.keys()

    def __delitem__(self, key):
        del self._functions[key]


class _PipelineContext:
    """current (running) pipeline context"""

    def __init__(self):
        self.project = None
        self.workflow = None
        self.functions = FunctionsDict(None)
        self.workflow_id = None
        self.workflow_artifact_path = None
        self.runs_map = {}

    def is_run_local(self, local=None):
        if local is not None:
            # if the user specified an explicit value in local we use it
            return local
        force_run_local = mlrun.mlconf.force_run_local
        if force_run_local is None or force_run_local == "auto":
            force_run_local = not mlrun.mlconf.is_api_running_on_k8s()
        if self.workflow:
            force_run_local = force_run_local or self.workflow.run_local

        return force_run_local

    def set(self, project, workflow=None):
        self.project = project
        self.workflow = workflow
        self.functions.project = project
        self.runs_map = {}

    def clear(self, with_project=False):
        if with_project:
            self.project = None
            self.functions.project = None
        self.workflow = None
        self.runs_map = {}
        self.workflow_id = None
        self.workflow_artifact_path = None

    def is_initialized(self, raise_exception=False):
        if self.project:
            return True
        if raise_exception:
            raise ValueError(
                "pipeline context is not initialized, must be used inside a pipeline"
            )
        return False


pipeline_context = _PipelineContext()


def _set_function_attribute_on_kfp_pod(
    kfp_pod_template, function, pod_template_key, function_spec_key
):
    try:
        if kfp_pod_template.get("name").startswith(function.metadata.name):
            attribute_value = getattr(function.spec, function_spec_key, None)
            if attribute_value:
                kfp_pod_template[pod_template_key] = attribute_value
    except Exception as err:
        kfp_pod_name = kfp_pod_template.get("name")
        logger.warning(
            f"Unable to set function attribute on kfp pod {kfp_pod_name}",
            function_spec_key=function_spec_key,
            pod_template_key=pod_template_key,
            error=str(err),
        )


def _enrich_kfp_pod_security_context(kfp_pod_template, function):
    if (
        mlrun.runtimes.RuntimeKinds.is_local_runtime(function.kind)
        or mlrun.mlconf.function.spec.security_context.enrichment_mode
        == mlrun.api.schemas.SecurityContextEnrichmentModes.disabled.value
    ):
        return

    # ensure kfp pod user id is not None or 0 (root)
    if not mlrun.mlconf.function.spec.security_context.pipelines.kfp_pod_user_unix_id:
        raise mlrun.errors.MLRunInvalidArgumentError(
            f"Kubeflow pipeline pod user id is invalid: "
            f"{mlrun.mlconf.function.spec.security_context.pipelines.kfp_pod_user_unix_id}, "
            f"it must be an integer greater than 0. "
            f"See mlrun.config.function.spec.security_context.pipelines.kfp_pod_user_unix_id for more details."
        )

    kfp_pod_user_unix_id = int(
        mlrun.mlconf.function.spec.security_context.pipelines.kfp_pod_user_unix_id
    )
    kfp_pod_template["SecurityContext"] = {
        "runAsUser": kfp_pod_user_unix_id,
        "runAsGroup": mlrun.mlconf.get_security_context_enrichment_group_id(
            kfp_pod_user_unix_id
        ),
    }


# When we run pipelines, the kfp.compile.Compile.compile() method takes the decorated function with @dsl.pipeline and
# converts it to a k8s object. As part of the flow in the Compile.compile() method,
# we call _create_and_write_workflow, which builds a dictionary from the workflow and then writes it to a file.
# Unfortunately, the kfp sdk does not provide an API for configuring priority_class_name and other attributes.
# I ran across the following problem when seeking for a method to set the priority_class_name:
# https://github.com/kubeflow/pipelines/issues/3594
# When we patch the _create_and_write_workflow, we can eventually obtain the dictionary right before we write it
# to a file and enrich it with argo compatible fields, make sure you looking for the same argo version we use
# https://github.com/argoproj/argo-workflows/blob/release-2.7/pkg/apis/workflow/v1alpha1/workflow_types.go
def _create_enriched_mlrun_workflow(
    self,
    pipeline_func: typing.Callable,
    pipeline_name: typing.Optional[typing.Text] = None,
    pipeline_description: typing.Optional[typing.Text] = None,
    params_list: typing.Optional[typing.List[dsl.PipelineParam]] = None,
    pipeline_conf: typing.Optional[dsl.PipelineConf] = None,
):
    """Call internal implementation of create_workflow and enrich with mlrun functions attributes"""
    workflow = self._original_create_workflow(
        pipeline_func, pipeline_name, pipeline_description, params_list, pipeline_conf
    )
    # We don't want to interrupt the original flow and don't know all the scenarios the function could be called.
    # that's why we have try/except on all the code of the enrichment and also specific try/except for errors that
    # we know can be raised.
    try:
        functions = []
        if pipeline_context.functions:
            try:
                functions = pipeline_context.functions.values()
            except Exception as err:
                logger.debug(
                    "Unable to retrieve project functions, not enriching workflow with mlrun",
                    error=str(err),
                )
                return workflow

        # enrich each pipeline step with your desire k8s attribute
        for kfp_step_template in workflow["spec"]["templates"]:
            if kfp_step_template.get("container"):
                for function_obj in functions:
                    # we condition within each function since the comparison between the function and
                    # the kfp pod may change depending on the attribute type.
                    _set_function_attribute_on_kfp_pod(
                        kfp_step_template,
                        function_obj,
                        "PriorityClassName",
                        "priority_class_name",
                    )
                    _enrich_kfp_pod_security_context(
                        kfp_step_template,
                        function_obj,
                    )
    except mlrun.errors.MLRunInvalidArgumentError:
        raise
    except Exception as err:
        logger.debug("Something in the enrichment of kfp pods failed", error=str(err))
    return workflow


# patching function as class method
kfp.compiler.Compiler._original_create_workflow = kfp.compiler.Compiler._create_workflow
kfp.compiler.Compiler._create_workflow = _create_enriched_mlrun_workflow


def get_db_function(project, key) -> mlrun.runtimes.BaseRuntime:
    project_instance, name, tag, hash_key = parse_versioned_object_uri(
        key, project.metadata.name
    )
    runtime = mlrun.get_run_db().get_function(name, project_instance, tag, hash_key)
    return mlrun.new_function(runtime=runtime)


def enrich_function_object(
    project, function, decorator=None, copy_function=True
) -> mlrun.runtimes.BaseRuntime:
    if hasattr(function, "_enriched"):
        return function
    f = function.copy() if copy_function else function
    f.metadata.project = project.metadata.name
    setattr(f, "_enriched", True)
    src = f.spec.build.source
    if src and src in [".", "./"]:
        if not project.spec.source and not project.spec.mountdir:
            logger.warning(
                "project.spec.source should be specified when function is using code from project context"
            )

        if project.spec.mountdir:
            f.spec.workdir = project.spec.mountdir
            f.spec.build.source = ""
        else:
            f.spec.build.source = project.spec.source
            f.spec.build.load_source_on_run = project.spec.load_source_on_run
            f.spec.workdir = project.spec.workdir or project.spec.subpath
            f.verify_base_image()

    if project.spec.default_requirements:
        f.with_requirements(project.spec.default_requirements)
    if decorator:
        decorator(f)

    if (
        decorator and AutoMountType.is_auto_modifier(decorator)
    ) or project.spec.disable_auto_mount:
        f.spec.disable_auto_mount = True
    f.try_auto_mount_based_on_config()

    return f


def set_source_if_remote(
    project: "mlrun.projects.MlrunProject", workflow_spec: WorkflowSpec, source: str
):
    """
    Setting source to the project for making sure that the code in the jobs is up to date.
    :param project:         project object (mlrun.projects.MlrunProject)
    :param workflow_spec:   the relevant workflow of the project to run
    :param source:          the source that contains the project
    """
    if source and not workflow_spec.run_local:
        logger.info(f"Setting project source: {source}")
        project.set_source(source)


class _PipelineRunStatus:
    """pipeline run result (status)"""

    def __init__(
        self,
        run_id: str,
        engine: "_PipelineRunner",
        project: "mlrun.projects.MlrunProject",
        workflow: WorkflowSpec = None,
        state: str = "",
    ):
        """
        :param run_id:      unique id of the pipeline run
        :param engine:      pipeline runner
        :param project:     mlrun project
        :param workflow:    workflow with spec on how to run the pipeline
        :param state:       the current state of the pipeline run
        """
        self.run_id = run_id
        self.project = project
        self.workflow = workflow
        self._engine = engine
        self._state = state

    @property
    def state(self):
        if self._state not in mlrun.run.RunStatuses.stable_statuses():
            self._state = self._engine.get_state(self.run_id, self.project)
        return self._state

    def wait_for_completion(self, timeout=None, expected_statuses=None):
        self._state = self._engine.wait_for_completion(
            self.run_id,
            project=self.project,
            timeout=timeout,
            expected_statuses=expected_statuses,
        )
        return self._state

    def __str__(self):
        return str(self.run_id)

    def __repr__(self):
        return str(self.run_id)


class _PipelineRunner(abc.ABC):
    """abstract pipeline runner class"""

    engine = ""

    @classmethod
    @abc.abstractmethod
    def save(cls, project, workflow_spec: WorkflowSpec, target, artifact_path=None):
        raise NotImplementedError(
            f"save operation not supported in {cls.engine} pipeline engine"
        )

    @classmethod
    @abc.abstractmethod
    def run(
        cls,
        project,
        workflow_spec: WorkflowSpec,
        name=None,
        workflow_handler=None,
        secrets=None,
        artifact_path=None,
        namespace=None,
        source=None,
    ) -> _PipelineRunStatus:
        return None

    @staticmethod
    @abc.abstractmethod
    def wait_for_completion(run_id, project=None, timeout=None, expected_statuses=None):
        return ""

    @staticmethod
    @abc.abstractmethod
    def get_state(run_id, project=None):
        return ""

    @staticmethod
    def _get_handler(workflow_handler, workflow_spec, project, secrets):
        if not (workflow_handler and callable(workflow_handler)):
            workflow_file = workflow_spec.get_source_file(project.spec.context)
            workflow_handler = create_pipeline(
                project,
                workflow_file,
                pipeline_context.functions,
                secrets,
                handler=workflow_handler or workflow_spec.handler,
            )
        else:
            builtins.funcs = pipeline_context.functions
        return workflow_handler

    @staticmethod
    @abc.abstractmethod
    def get_run_status(
        project,
        run,
        timeout=None,
        expected_statuses=None,
        notifiers: mlrun.utils.notifications.CustomNotificationPusher = None,
    ):
        pass


class _KFPRunner(_PipelineRunner):
    """Kubeflow pipelines runner"""

    engine = "kfp"

    @classmethod
    def save(cls, project, workflow_spec: WorkflowSpec, target, artifact_path=None):
        pipeline_context.set(project, workflow_spec)
        workflow_file = workflow_spec.get_source_file(project.spec.context)
        functions = FunctionsDict(project)
        pipeline = create_pipeline(
            project,
            workflow_file,
            functions,
            secrets=project._secrets,
        )
        artifact_path = artifact_path or project.spec.artifact_path

        conf = new_pipe_meta(artifact_path, ttl=workflow_spec.ttl)
        compiler.Compiler().compile(pipeline, target, pipeline_conf=conf)
        workflow_spec.clear_tmp()
        pipeline_context.clear()

    @classmethod
    def run(
        cls,
        project,
        workflow_spec: WorkflowSpec,
        name=None,
        workflow_handler=None,
        secrets=None,
        artifact_path=None,
        namespace=None,
        source=None,
    ) -> _PipelineRunStatus:
        pipeline_context.set(project, workflow_spec)
        workflow_handler = _PipelineRunner._get_handler(
            workflow_handler, workflow_spec, project, secrets
        )
        set_source_if_remote(
            project=project, workflow_spec=workflow_spec, source=source
        )
        namespace = namespace or config.namespace
        id = run_pipeline(
            workflow_handler,
            project=project.metadata.name,
            arguments=workflow_spec.args,
            experiment=name or workflow_spec.name,
            namespace=namespace,
            artifact_path=artifact_path,
            ttl=workflow_spec.ttl,
        )
        project.notifiers.push_pipeline_start_message(
            project.metadata.name,
            project.get_param("commit_id", None),
            id,
            True,
        )
        pipeline_context.clear()
        return _PipelineRunStatus(id, cls, project=project, workflow=workflow_spec)

    @staticmethod
    def wait_for_completion(run_id, project=None, timeout=None, expected_statuses=None):
        if timeout is None:
            timeout = 60 * 60
        project_name = project.metadata.name if project else ""
        run_info = wait_for_pipeline_completion(
            run_id,
            timeout=timeout,
            expected_statuses=expected_statuses,
            project=project_name,
        )
        status = ""
        if run_info:
            status = run_info["run"].get("status")
        return status

    @staticmethod
    def get_state(run_id, project=None):
        project_name = project.metadata.name if project else ""
        resp = mlrun.run.get_pipeline(run_id, project=project_name)
        if resp:
            return resp["run"].get("status", "")
        return ""

    @staticmethod
    def get_run_status(
        project,
        run,
        timeout=None,
        expected_statuses=None,
        notifiers: mlrun.utils.notifications.CustomNotificationPusher = None,
    ):
        if timeout is None:
            timeout = 60 * 60
        state = ""
        raise_error = None
        try:
            if timeout:
                logger.info("waiting for pipeline run completion")
                state = run.wait_for_completion(
                    timeout=timeout, expected_statuses=expected_statuses
                )
        except RuntimeError as exc:
            # push runs table also when we have errors
            raise_error = exc

        mldb = mlrun.db.get_run_db(secrets=project._secrets)
        runs = mldb.list_runs(project=project.name, labels=f"workflow={run.run_id}")

        had_errors = 0
        for r in runs:
            if r["status"].get("state", "") == "error":
                had_errors += 1

        text = f"Workflow {run.run_id} finished"
        if had_errors:
            text += f" with {had_errors} errors"
        if state:
            text += f", state={state}"

        notifiers = notifiers or project.notifiers
        notifiers.push(text, "info", runs)

        if raise_error:
            raise raise_error
        return state, had_errors, text


class _LocalRunner(_PipelineRunner):
    """local pipelines runner"""

    engine = "local"

    @classmethod
    def run(
        cls,
        project,
        workflow_spec: WorkflowSpec,
        name=None,
        workflow_handler=None,
        secrets=None,
        artifact_path=None,
        namespace=None,
        source=None,
    ) -> _PipelineRunStatus:
        pipeline_context.set(project, workflow_spec)
        workflow_handler = _PipelineRunner._get_handler(
            workflow_handler, workflow_spec, project, secrets
        )

        workflow_id = uuid.uuid4().hex
        pipeline_context.workflow_id = workflow_id
        # When using KFP, it would do this replacement. When running locally, we need to take care of it.
        if artifact_path:
            artifact_path = artifact_path.replace("{{workflow.uid}}", workflow_id)
        set_source_if_remote(
            project=project, workflow_spec=workflow_spec, source=source
        )
        pipeline_context.workflow_artifact_path = artifact_path
        project.notifiers.push_pipeline_start_message(
            project.metadata.name, pipeline_id=workflow_id
        )
        try:
            workflow_handler(**workflow_spec.args)
            state = mlrun.run.RunStatuses.succeeded
        except Exception as e:
            trace = traceback.format_exc()
            logger.error(trace)
            project.notifiers.push(
                f"Workflow {workflow_id} run failed!, error: {e}\n{trace}", "error"
            )
            state = mlrun.run.RunStatuses.failed
        mlrun.run.wait_for_runs_completion(pipeline_context.runs_map.values())
        project.notifiers.push_pipeline_run_results(
            pipeline_context.runs_map.values(), state=state
        )
        pipeline_context.clear()
        return _PipelineRunStatus(
            workflow_id, cls, project=project, workflow=workflow_spec, state=state
        )

    @staticmethod
    def get_state(run_id, project=None):
        return ""

    @staticmethod
    def wait_for_completion(run_id, project=None, timeout=None, expected_statuses=None):
        pass

    @staticmethod
    def get_run_status(
        project,
        run,
        timeout=None,
        expected_statuses=None,
        notifiers: mlrun.utils.notifications.CustomNotificationPusher = None,
    ):
        pass


class _RemoteRunner(_PipelineRunner):
    """remote pipelines runner"""

    engine = "remote"

    @staticmethod
    def _prepare_load_and_run_function(
        source: str,
        project_name: str,
        save: bool,
        workflow_name: str,
        workflow_spec: WorkflowSpec,
        artifact_path: str,
        workflow_handler: str,
        namespace: str,
    ) -> typing.Tuple[mlrun.runtimes.RemoteRuntime, "mlrun.RunObject"]:
        """
        Helper function for creating the runspec of the load and run function.
        For internal use only.
        :param source:              The source of the project.
        :param project_name:        project name
        :param save:                either to save the project in the DB
        :param workflow_name:       workflow name
        :param workflow_spec:       workflow to run
        :param artifact_path:       path to store artifacts
        :param workflow_handler:    workflow function handler (for running workflow function directly)
        :param namespace:           kubernetes namespace if other than default
        :return:
        """
        # Creating the load project and workflow running function:
        load_and_run_fn = mlrun.new_function(
            name=mlrun.mlconf.default_workflow_runner_name.format(workflow_name),
            project=project_name,
            kind="job",
            image=mlrun.mlconf.default_base_image,
        )
        runspec = mlrun.RunObject(
            spec=mlrun.model.RunSpec(
                parameters={
                    "url": source,
                    "project_name": project_name,
                    "save": save,
                    "workflow_name": workflow_name or workflow_spec.name,
                    "workflow_path": workflow_spec.path,
                    "workflow_arguments": workflow_spec.args,
                    "artifact_path": artifact_path,
                    "workflow_handler": workflow_handler or workflow_spec.handler,
                    "namespace": namespace,
                    "ttl": workflow_spec.ttl,
                    "engine": workflow_spec.engine,
                    "local": workflow_spec.run_local,
                },
                handler="mlrun.projects.load_and_run",
            ),
            metadata=mlrun.model.RunMetadata(name=workflow_name),
        )

        runspec = runspec.set_label("job-type", "workflow-runner").set_label(
            "workflow", workflow_name
        )
        return load_and_run_fn, runspec

    @classmethod
    def run(
        cls,
        project,
        workflow_spec: WorkflowSpec,
        name=None,
        workflow_handler=None,
        secrets=None,
        artifact_path=None,
        namespace=None,
        source=None,
    ) -> typing.Optional[_PipelineRunStatus]:
        workflow_name = name.split("-")[-1] if f"{project.name}-" in name else name

        run_id = None

        # If the user provided a source we want to load the project from the source
        # (like from a specific commit/branch from git repo) without changing the source of the project (save=False).
        save, current_source = (
            (False, source) if source else (True, project.spec.source)
        )
        if "://" not in current_source:
            raise mlrun.errors.MLRunInvalidArgumentError(
                f"remote workflows can only be performed by a project with remote source,"
                f" the given source '{current_source}' is not remote"
            )

        load_and_run_fn, runspec = cls._prepare_load_and_run_function(
            source=current_source,
            project_name=project.name,
            save=save,
            workflow_name=workflow_name,
            workflow_spec=workflow_spec,
            artifact_path=artifact_path,
            workflow_handler=workflow_handler,
            namespace=namespace,
        )

        if workflow_spec.schedule:
            is_scheduled = True
            schedule_name = runspec.spec.parameters.get("workflow_name")
            run_db = mlrun.get_run_db()

            try:
                run_db.get_schedule(project.name, schedule_name)
            except mlrun.errors.MLRunNotFoundError:
                is_scheduled = False

            if workflow_spec.overwrite:
                if is_scheduled:
                    logger.info(f"Deleting schedule {schedule_name}")
                    run_db.delete_schedule(project.name, schedule_name)
                else:
                    logger.info(
                        f"No schedule by name '{schedule_name}' was found, nothing to overwrite."
                    )
            elif is_scheduled:
                raise mlrun.errors.MLRunConflictError(
                    f"There is already a schedule for workflow {schedule_name}."
                    " If you want to overwrite this schedule use 'overwrite = True'"
                )

        # The returned engine for this runner is the engine of the workflow.
        # In this way wait_for_completion/get_run_status would be executed by the correct pipeline runner.
        inner_engine = get_workflow_engine(workflow_spec.engine)

        msg = "executing workflow"
        if workflow_spec.schedule:
            msg += " scheduling"
        logger.info(
            f"{msg} '{load_and_run_fn.metadata.name}' remotely with {workflow_spec.engine} engine"
        )

        try:
<<<<<<< HEAD
=======
            # Creating the load project and workflow running function:
            load_and_run_fn = mlrun.new_function(
                name=runner_name,
                project=project.name,
                kind="job",
                image=mlrun.mlconf.default_base_image,
            )
            msg = "executing workflow "
            if workflow_spec.schedule:
                msg += "scheduling "
            logger.info(
                f"{msg}'{runner_name}' remotely with {workflow_spec.engine} engine"
            )
            runspec = mlrun.RunObject.from_dict(
                {
                    "spec": {
                        "parameters": {
                            "url": project.spec.source,
                            "project_name": project.name,
                            "workflow_name": workflow_name or workflow_spec.name,
                            "workflow_path": workflow_spec.path,
                            "workflow_arguments": workflow_spec.args,
                            "artifact_path": artifact_path,
                            "workflow_handler": workflow_handler
                            or workflow_spec.handler,
                            "namespace": namespace,
                            "ttl": workflow_spec.ttl,
                            "engine": workflow_spec.engine,
                            "local": workflow_spec.run_local,
                            "schedule": workflow_spec.schedule,
                        },
                        "handler": "mlrun.projects.load_and_run",
                    },
                    "metadata": {"name": workflow_name},
                }
            )
            runspec = runspec.set_label("job-type", "workflow-runner").set_label(
                "workflow", workflow_name
            )
>>>>>>> 0ac835a6
            run = load_and_run_fn.run(
                runspec=runspec,
                local=False,
                schedule=workflow_spec.schedule,
                artifact_path=artifact_path,
            )
            if workflow_spec.schedule:
                return
            # Fetching workflow id:
            while not run_id:
                run.refresh()
                run_id = run.status.results.get("workflow_id", None)
                time.sleep(1)
            # After fetching the workflow_id the workflow executed successfully
            state = mlrun.run.RunStatuses.succeeded

        except Exception as e:
            trace = traceback.format_exc()
            logger.error(trace)
            project.notifiers.push(
                f"Workflow {workflow_name} run failed!, error: {e}\n{trace}", "error"
            )
            state = mlrun.run.RunStatuses.failed
            return _PipelineRunStatus(
                run_id,
                inner_engine,
                project=project,
                workflow=workflow_spec,
                state=state,
            )

        project.notifiers.push_pipeline_start_message(
            project.metadata.name,
        )
        pipeline_context.clear()
        return _PipelineRunStatus(
            run_id,
            inner_engine,
            project=project,
            workflow=workflow_spec,
            state=state,
        )


def create_pipeline(project, pipeline, functions, secrets=None, handler=None):
    spec = imputil.spec_from_file_location("workflow", pipeline)
    if spec is None:
        raise ImportError(f"cannot import workflow {pipeline}")
    mod = imputil.module_from_spec(spec)
    spec.loader.exec_module(mod)

    setattr(mod, "funcs", functions)  # should be replaced with "functions" in future
    setattr(mod, "functions", functions)
    setattr(mod, "this_project", project)

    if hasattr(mod, "init_functions"):
        getattr(mod, "init_functions")(functions, project, secrets)

    # verify all functions are in this project (init_functions may add new functions)
    for f in functions.values():
        f.metadata.project = project.metadata.name

    if not handler and hasattr(mod, "kfpipeline"):
        handler = "kfpipeline"
    if not handler and hasattr(mod, "pipeline"):
        handler = "pipeline"
    if not handler or not hasattr(mod, handler):
        raise ValueError(f"pipeline function ({handler or 'pipeline'}) not found")

    return getattr(mod, handler)


def github_webhook(request):
    signature = request.headers.get("X-Hub-Signature")
    data = request.data
    print("sig:", signature)
    print("headers:", request.headers)
    print("data:", data)
    print("json:", request.get_json())

    if request.headers.get("X-GitHub-Event") == "ping":
        return {"msg": "Ok"}

    return {"msg": "pushed"}


def load_and_run(
    context,
    url: str = None,
    project_name: str = "",
    init_git: bool = None,
    subpath: str = None,
    clone: bool = False,
    save: bool = True,
    workflow_name: str = None,
    workflow_path: str = None,
    workflow_arguments: typing.Dict[str, typing.Any] = None,
    artifact_path: str = None,
    workflow_handler: typing.Union[str, typing.Callable] = None,
    namespace: str = None,
    sync: bool = False,
    dirty: bool = False,
    ttl: int = None,
    engine: str = None,
    local: bool = None,
    schedule: typing.Union[str, mlrun.api.schemas.ScheduleCronTrigger] = None,
):
<<<<<<< HEAD
    """
    Auxiliary function that the RemoteRunner run once or run every schedule.
    This function loads a project from a given remote source and then runs the workflow.

    :param context:             mlrun context.
    :param url:                 remote url that represents the project's source.
                                See 'mlrun.load_project()' for details
    :param project_name:        project name
    :param init_git:            if True, will git init the context dir
    :param subpath:             project subpath (within the archive)
    :param clone:               if True, always clone (delete any existing content)
    :param save:                whether to save the created project and artifact in the DB
    :param workflow_name:       name of the workflow
    :param workflow_path:       url to a workflow file, if not a project workflow
    :param workflow_arguments:  kubeflow pipelines arguments (parameters)
    :param artifact_path:       target path/url for workflow artifacts, the string
                                '{{workflow.uid}}' will be replaced by workflow id
    :param workflow_handler:    workflow function handler (for running workflow function directly)
    :param namespace:           kubernetes namespace if other than default
    :param sync:                force functions sync before run
    :param dirty:               allow running the workflow when the git repo is dirty
    :param ttl:                 pipeline ttl in secs (after that the pods will be removed)
    :param engine:              workflow engine running the workflow.
                                supported values are 'kfp' (default) or 'local'
    :param local:               run local pipeline with local functions (set local=True in function.run())
    """
    project = mlrun.load_project(
        context=f"./{project_name}",
        url=url,
        name=project_name,
        init_git=init_git,
        subpath=subpath,
        clone=clone,
        save=save,
    )
=======
    try:
        project = mlrun.load_project(
            context=f"./{project_name}",
            url=url,
            name=project_name,
            init_git=init_git,
            subpath=subpath,
            clone=clone,
        )
    except Exception as error:
        if schedule:
            notification_pusher = mlrun.utils.notifications.CustomNotificationPusher(
                ["slack"]
            )
            url = get_ui_url(project_name, context.uid)
            link = f"<{url}|*view workflow job details*>"
            message = (
                f":x: Failed to run scheduled workflow {workflow_name} in Project {project_name} !\n"
                f"error: ```{error}```\n{link}"
            )
            # Sending Slack Notification without losing the original error:
            try:
                notification_pusher.push(
                    message=message,
                    severity=mlrun.utils.notifications.NotificationSeverity.ERROR,
                )

            except Exception as exc:
                logger.error("Failed to send slack notification", exc=exc)

        raise error

>>>>>>> 0ac835a6
    context.logger.info(f"Loaded project {project.name} from remote successfully")

    workflow_log_message = workflow_name or workflow_path
    context.logger.info(f"Running workflow {workflow_log_message} from remote")
    run = project.run(
        name=workflow_name,
        workflow_path=workflow_path,
        arguments=workflow_arguments,
        artifact_path=artifact_path,
        workflow_handler=workflow_handler,
        namespace=namespace,
        sync=sync,
        watch=False,  # Required for fetching the workflow_id
        dirty=dirty,
        ttl=ttl,
        engine=engine,
        local=local,
    )
    context.log_result(key="workflow_id", value=run.run_id)

    context.log_result(key="engine", value=run._engine.engine, commit=True)<|MERGE_RESOLUTION|>--- conflicted
+++ resolved
@@ -770,6 +770,7 @@
                     "ttl": workflow_spec.ttl,
                     "engine": workflow_spec.engine,
                     "local": workflow_spec.run_local,
+                    "schedule": workflow_spec.schedule,
                 },
                 handler="mlrun.projects.load_and_run",
             ),
@@ -855,48 +856,6 @@
         )
 
         try:
-<<<<<<< HEAD
-=======
-            # Creating the load project and workflow running function:
-            load_and_run_fn = mlrun.new_function(
-                name=runner_name,
-                project=project.name,
-                kind="job",
-                image=mlrun.mlconf.default_base_image,
-            )
-            msg = "executing workflow "
-            if workflow_spec.schedule:
-                msg += "scheduling "
-            logger.info(
-                f"{msg}'{runner_name}' remotely with {workflow_spec.engine} engine"
-            )
-            runspec = mlrun.RunObject.from_dict(
-                {
-                    "spec": {
-                        "parameters": {
-                            "url": project.spec.source,
-                            "project_name": project.name,
-                            "workflow_name": workflow_name or workflow_spec.name,
-                            "workflow_path": workflow_spec.path,
-                            "workflow_arguments": workflow_spec.args,
-                            "artifact_path": artifact_path,
-                            "workflow_handler": workflow_handler
-                            or workflow_spec.handler,
-                            "namespace": namespace,
-                            "ttl": workflow_spec.ttl,
-                            "engine": workflow_spec.engine,
-                            "local": workflow_spec.run_local,
-                            "schedule": workflow_spec.schedule,
-                        },
-                        "handler": "mlrun.projects.load_and_run",
-                    },
-                    "metadata": {"name": workflow_name},
-                }
-            )
-            runspec = runspec.set_label("job-type", "workflow-runner").set_label(
-                "workflow", workflow_name
-            )
->>>>>>> 0ac835a6
             run = load_and_run_fn.run(
                 runspec=runspec,
                 local=False,
@@ -1004,7 +963,6 @@
     local: bool = None,
     schedule: typing.Union[str, mlrun.api.schemas.ScheduleCronTrigger] = None,
 ):
-<<<<<<< HEAD
     """
     Auxiliary function that the RemoteRunner run once or run every schedule.
     This function loads a project from a given remote source and then runs the workflow.
@@ -1031,16 +989,6 @@
                                 supported values are 'kfp' (default) or 'local'
     :param local:               run local pipeline with local functions (set local=True in function.run())
     """
-    project = mlrun.load_project(
-        context=f"./{project_name}",
-        url=url,
-        name=project_name,
-        init_git=init_git,
-        subpath=subpath,
-        clone=clone,
-        save=save,
-    )
-=======
     try:
         project = mlrun.load_project(
             context=f"./{project_name}",
@@ -1049,6 +997,7 @@
             init_git=init_git,
             subpath=subpath,
             clone=clone,
+            save=save,
         )
     except Exception as error:
         if schedule:
@@ -1072,8 +1021,7 @@
                 logger.error("Failed to send slack notification", exc=exc)
 
         raise error
-
->>>>>>> 0ac835a6
+    
     context.logger.info(f"Loaded project {project.name} from remote successfully")
 
     workflow_log_message = workflow_name or workflow_path
