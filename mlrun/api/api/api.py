# Copyright 2018 Iguazio
#
# Licensed under the Apache License, Version 2.0 (the "License");
# you may not use this file except in compliance with the License.
# You may obtain a copy of the License at
#
#   http://www.apache.org/licenses/LICENSE-2.0
#
# Unless required by applicable law or agreed to in writing, software
# distributed under the License is distributed on an "AS IS" BASIS,
# WITHOUT WARRANTIES OR CONDITIONS OF ANY KIND, either express or implied.
# See the License for the specific language governing permissions and
# limitations under the License.
#
from fastapi import APIRouter, Depends

import mlrun.api.api.deps
import mlrun.config
from mlrun.api.api.endpoints import (
    artifacts,
    auth,
    background_tasks,
    client_spec,
    clusterization_spec,
    feature_store,
    files,
    frontend_spec,
    functions,
    grafana_proxy,
    healthz,
    internal,
    logs,
    marketplace,
    model_endpoints,
    operations,
    pipelines,
    projects,
    runs,
    runtime_resources,
    schedules,
    secrets,
    submit,
    tags,
    workflows,
)

api_router = APIRouter(dependencies=[Depends(mlrun.api.api.deps.verify_api_state)])
api_router.include_router(
    artifacts.router,
    tags=["artifacts"],
    dependencies=[Depends(mlrun.api.api.deps.authenticate_request)],
)
api_router.include_router(
    auth.router,
    tags=["auth"],
    dependencies=[Depends(mlrun.api.api.deps.authenticate_request)],
)
api_router.include_router(
    background_tasks.router,
    tags=["background-tasks"],
    dependencies=[Depends(mlrun.api.api.deps.authenticate_request)],
)
api_router.include_router(
    files.router,
    tags=["files"],
    dependencies=[Depends(mlrun.api.api.deps.authenticate_request)],
)
api_router.include_router(
    functions.router,
    tags=["functions"],
    dependencies=[Depends(mlrun.api.api.deps.authenticate_request)],
)
api_router.include_router(healthz.router, tags=["healthz"])
api_router.include_router(client_spec.router, tags=["client-spec"])
api_router.include_router(clusterization_spec.router, tags=["clusterization-spec"])
api_router.include_router(
    logs.router,
    tags=["logs"],
    dependencies=[Depends(mlrun.api.api.deps.authenticate_request)],
)
api_router.include_router(
    pipelines.router,
    tags=["pipelines"],
    dependencies=[Depends(mlrun.api.api.deps.authenticate_request)],
)
api_router.include_router(
    projects.router,
    tags=["projects"],
    dependencies=[Depends(mlrun.api.api.deps.authenticate_request)],
)
api_router.include_router(
    runs.router,
    tags=["runs"],
    dependencies=[Depends(mlrun.api.api.deps.authenticate_request)],
)
api_router.include_router(
    runtime_resources.router,
    tags=["runtime-resources"],
    dependencies=[Depends(mlrun.api.api.deps.authenticate_request)],
)
api_router.include_router(
    schedules.router,
    tags=["schedules"],
    dependencies=[Depends(mlrun.api.api.deps.authenticate_request)],
)
api_router.include_router(
    submit.router,
    tags=["submit"],
    dependencies=[Depends(mlrun.api.api.deps.authenticate_request)],
)
api_router.include_router(
    feature_store.router,
    tags=["feature-store"],
    dependencies=[Depends(mlrun.api.api.deps.authenticate_request)],
)
api_router.include_router(
    frontend_spec.router,
    tags=["frontend-specs"],
    dependencies=[Depends(mlrun.api.api.deps.authenticate_request)],
)
api_router.include_router(
    secrets.router,
    tags=["secrets"],
    dependencies=[Depends(mlrun.api.api.deps.authenticate_request)],
)
api_router.include_router(grafana_proxy.router, tags=["grafana", "model-endpoints"])
api_router.include_router(model_endpoints.router, tags=["model-endpoints"])
api_router.include_router(
    marketplace.router,
    tags=["marketplace"],
    dependencies=[Depends(mlrun.api.api.deps.authenticate_request)],
)
api_router.include_router(
    operations.router,
    tags=["operations"],
    dependencies=[Depends(mlrun.api.api.deps.authenticate_request)],
)
api_router.include_router(
    tags.router,
    tags=["tags"],
    dependencies=[Depends(mlrun.api.api.deps.authenticate_request)],
)
<<<<<<< HEAD
api_router.include_router(
    workflows.router,
    tags=["workflows"],
=======

api_router.include_router(
    internal.internal_router,
    tags=["internal"],
>>>>>>> 6e7642d4
    dependencies=[Depends(mlrun.api.api.deps.authenticate_request)],
)<|MERGE_RESOLUTION|>--- conflicted
+++ resolved
@@ -140,15 +140,13 @@
     tags=["tags"],
     dependencies=[Depends(mlrun.api.api.deps.authenticate_request)],
 )
-<<<<<<< HEAD
+api_router.include_router(
+    internal.internal_router,
+    tags=["internal"],
+    dependencies=[Depends(mlrun.api.api.deps.authenticate_request)],
+)
 api_router.include_router(
     workflows.router,
     tags=["workflows"],
-=======
-
-api_router.include_router(
-    internal.internal_router,
-    tags=["internal"],
->>>>>>> 6e7642d4
     dependencies=[Depends(mlrun.api.api.deps.authenticate_request)],
 )