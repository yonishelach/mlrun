# Copyright 2018 Iguazio
#
# Licensed under the Apache License, Version 2.0 (the "License");
# you may not use this file except in compliance with the License.
# You may obtain a copy of the License at
#
#   http://www.apache.org/licenses/LICENSE-2.0
#
# Unless required by applicable law or agreed to in writing, software
# distributed under the License is distributed on an "AS IS" BASIS,
# WITHOUT WARRANTIES OR CONDITIONS OF ANY KIND, either express or implied.
# See the License for the specific language governing permissions and
# limitations under the License.
"""
Configuration system.

Configuration can be in either a configuration file specified by
MLRUN_CONFIG_FILE environment variable or by environment variables.

Environment variables are in the format "MLRUN_httpdb__port=8080". This will be
mapped to config.httpdb.port. Values should be in JSON format.
"""

import base64
import binascii
import copy
import json
import os
import typing
import urllib.parse
from collections.abc import Mapping
from distutils.util import strtobool
from os.path import expanduser
from threading import Lock

import dotenv
import semver
import yaml

import mlrun.errors

env_prefix = "MLRUN_"
env_file_key = f"{env_prefix}CONFIG_FILE"
_load_lock = Lock()
_none_type = type(None)


default_config = {
    "namespace": "",  # default kubernetes namespace
    "dbpath": "",  # db/api url
    # url to nuclio dashboard api (can be with user & token, e.g. https://username:password@dashboard-url.com)
    "nuclio_dashboard_url": "",
    "nuclio_version": "",
    "default_nuclio_runtime": "python:3.7",
    "nest_asyncio_enabled": "",  # enable import of nest_asyncio for corner cases with old jupyter, set "1"
    "ui_url": "",  # remote/external mlrun UI url (for hyperlinks) (This is deprecated in favor of the ui block)
    "remote_host": "",
    "api_base_version": "v1",
    "version": "",  # will be set to current version
    "images_tag": "",  # tag to use with mlrun images e.g. mlrun/mlrun (defaults to version)
    "images_registry": "",  # registry to use with mlrun images e.g. quay.io/ (defaults to empty, for dockerhub)
    # comma separated list of images that are in the specified images_registry, and therefore will be enriched with this
    # registry when used. default to mlrun/* which means any image which is of the mlrun repository (mlrun/mlrun,
    # mlrun/ml-base, etc...)
    "images_to_enrich_registry": "^mlrun/*",
    "kfp_url": "",
    "kfp_ttl": "14400",  # KFP ttl in sec, after that completed PODs will be deleted
    "kfp_image": "",  # image to use for KFP runner (defaults to mlrun/mlrun)
    "dask_kfp_image": "",  # image to use for dask KFP runner (defaults to mlrun/ml-base)
    "igz_version": "",  # the version of the iguazio system the API is running on
    "iguazio_api_url": "",  # the url to iguazio api
    "spark_app_image": "",  # image to use for spark operator app runtime
    "spark_app_image_tag": "",  # image tag to use for spark operator app runtime
    "spark_history_server_path": "",  # spark logs directory for spark history server
    "spark_operator_version": "spark-3",  # the version of the spark operator in use
    "builder_alpine_image": "alpine:3.13.1",  # builder alpine image (as kaniko's initContainer)
    "package_path": "mlrun",  # mlrun pip package
<<<<<<< HEAD
    "default_base_image": "yonishelach/mlrun:workflow-api",  # default base image when doing .deploy()
=======
    "default_base_image": "yonishelach/mlrun:workflow-api-testing",  # default base image when doing .deploy()
>>>>>>> f80e5bb6
    "default_project": "default",  # default project name
    "default_archive": "",  # default remote archive URL (for build tar.gz)
    "mpijob_crd_version": "",  # mpijob crd version (e.g: "v1alpha1". must be in: mlrun.runtime.MPIJobCRDVersions)
    "hub_url": "https://raw.githubusercontent.com/mlrun/functions/{tag}/{name}/function.yaml",
    "ipython_widget": True,
    "log_level": "INFO",
    # log formatter (options: human | json)
    "log_formatter": "human",
    "submit_timeout": "180",  # timeout when submitting a new k8s resource
    # runtimes cleanup interval in seconds
    "runtimes_cleanup_interval": "300",
    # runs monitoring interval in seconds
    "runs_monitoring_interval": "30",
    # runs monitoring debouncing interval in seconds for run with non-terminal state without corresponding k8s resource
    # by default the interval will be - (runs_monitoring_interval * 2 ), if set will override the default
    "runs_monitoring_missing_runtime_resources_debouncing_interval": None,
    # the grace period (in seconds) that will be given to runtime resources (after they're in terminal state)
    # before deleting them
    "runtime_resources_deletion_grace_period": "14400",
    "scrape_metrics": True,
    # sets the background color that is used in printed tables in jupyter
    "background_color": "#4EC64B",
    "artifact_path": "",  # default artifacts path/url
    # Add {{workflow.uid}} to artifact_path unless user specified a path manually
    "enrich_artifact_path_with_workflow_id": True,
    "artifacts": {
        "calculate_hash": True,
        # None is handled as False, reason we set None instead of False is that if the server have set the value to
        # some value while the client didn't change it, the server value will be applied.
        # But if both the server and the client set some value, we want the client to take precedence over the server.
        # By setting the default to None we are able to differentiate between the two cases.
        "generate_target_path_from_artifact_hash": None,
    },
    # FIXME: Adding these defaults here so we won't need to patch the "installing component" (provazio-controller) to
    #  configure this values on field systems, for newer system this will be configured correctly
    "v3io_api": "http://v3io-webapi:8081",
    "redis": {
        "url": "",
        "type": "standalone",  # deprecated.
    },
    "v3io_framesd": "http://framesd:8080",
    "datastore": {"async_source_mode": "disabled"},
    # default node selector to be applied to all functions - json string base64 encoded format
    "default_function_node_selector": "e30=",
    # default priority class to be applied to functions running on k8s cluster
    "default_function_priority_class_name": "",
    # valid options for priority classes - separated by a comma
    "valid_function_priority_class_names": "",
    # default path prefix for demo data and models
    "default_samples_path": "https://s3.wasabisys.com/iguazio/",
    # default path for tensorboard logs
    "default_tensorboard_logs_path": "/User/.tensorboard/{{project}}",
    # ";" separated list of notebook cell tag names to ignore e.g. "ignore-this;ignore-that"
    "ignored_notebook_tags": "",
    # when set it will force the local=True in run_function(), set to "auto" will run local if there is no k8s
    "force_run_local": "auto",
    # when set (True or non empty str) it will force the mock=True in deploy_function(),
    # set to "auto" will use mock of Nuclio if not detected (no nuclio_version)
    "mock_nuclio_deployment": "",
    "background_tasks": {
        # enabled / disabled
        "timeout_mode": "enabled",
        # timeout in seconds to wait for background task to be updated / finished by the worker responsible for the task
        "default_timeouts": {
            "operations": {"migrations": "3600"},
            "runtimes": {"dask": "600"},
        },
    },
    "function": {
        "spec": {
            "image_pull_secret": {"default": None},
            "security_context": {
                # default security context to be applied to all functions - json string base64 encoded format
                # in camelCase format: {"runAsUser": 1000, "runAsGroup": 3000}
                "default": "e30=",  # encoded empty dict
                # see mlrun.api.schemas.function.SecurityContextEnrichmentModes for available options
                "enrichment_mode": "disabled",
                # default 65534 (nogroup), set to -1 to use the user unix id or
                # function.spec.security_context.pipelines.kfp_pod_user_unix_id for kfp pods
                "enrichment_group_id": 65534,
                "pipelines": {
                    # sets the user id to be used for kfp pods when enrichment mode is not disabled
                    "kfp_pod_user_unix_id": 5,
                },
            },
            "service_account": {"default": None},
        },
    },
    "function_defaults": {
        "image_by_kind": {
            "job": "mlrun/mlrun",
            "serving": "mlrun/mlrun",
            "nuclio": "mlrun/mlrun",
            "remote": "mlrun/mlrun",
            "dask": "mlrun/ml-base",
            "mpijob": "mlrun/ml-models",
        },
        # see enrich_function_preemption_spec for more info,
        # and mlrun.api.schemas.function.PreemptionModes for available options
        "preemption_mode": "prevent",
    },
    "httpdb": {
        "clusterization": {
            # one of chief/worker
            "role": "chief",
            "chief": {
                # when url is specified, it takes precedence over service and port
                "url": "",
                "service": "mlrun-api-chief",
                "port": 8080,
            },
            "worker": {
                "sync_with_chief": {
                    # enabled / disabled
                    "mode": "enabled",
                    "interval": 15,  # seconds
                },
                "request_timeout": 45,  # seconds
            },
            # see mlrun.api.utils.helpers.ensure_running_on_chief
            "ensure_function_running_on_chief_mode": "enabled",
        },
        "port": 8080,
        "dirpath": expanduser("~/.mlrun/db"),
        "dsn": "sqlite:///db/mlrun.db?check_same_thread=false",
        "old_dsn": "",
        "debug": False,
        "user": "",
        "password": "",
        "token": "",
        "logs_path": "./db/logs",
        # when set, these will replace references to the data_volume with the real_path
        "data_volume": "",
        "real_path": "",
        # comma delimited prefixes of paths allowed through the /files API (v3io & the real_path are always allowed).
        # These paths must be schemas (cannot be used for local files). For example "s3://mybucket,gcs://"
        "allowed_file_paths": "s3://,gcs://,gs://,az://",
        "db_type": "sqldb",
        "max_workers": 64,
        # See mlrun.api.schemas.APIStates for options
        "state": "online",
        "retry_api_call_on_exception": "enabled",
        "http_connection_timeout_keep_alive": 11,
        "db": {
            "commit_retry_timeout": 30,
            "commit_retry_interval": 3,
            "conflict_retry_timeout": 15,
            "conflict_retry_interval": None,
            # Whether to perform data migrations on initialization. enabled or disabled
            "data_migrations_mode": "enabled",
            # Whether or not to perform database migration from sqlite to mysql on initialization
            "database_migration_mode": "enabled",
            "backup": {
                # Whether or not to use db backups on initialization
                "mode": "enabled",
                "file_format": "db_backup_%Y%m%d%H%M.db",
                "use_rotation": True,
                "rotation_limit": 3,
                # default is 16MB, max 1G, for more info https://dev.mysql.com/doc/refman/8.0/en/packet-too-large.html
                "max_allowed_packet": 64000000,  # 64MB
            },
            # None will set this to be equal to the httpdb.max_workers
            "connections_pool_size": None,
            "connections_pool_max_overflow": None,
        },
        "jobs": {
            # whether to allow to run local runtimes in the API - configurable to allow the scheduler testing to work
            "allow_local_run": False,
        },
        "authentication": {
            "mode": "none",  # one of none, basic, bearer, iguazio
            "basic": {"username": "", "password": ""},
            "bearer": {"token": ""},
            "iguazio": {
                "session_verification_endpoint": "data_sessions/verifications/app_service",
            },
        },
        "nuclio": {
            # One of ClusterIP | NodePort
            "default_service_type": "NodePort",
            # The following modes apply when user did not configure an ingress
            #
            #   name        |  description
            #  ---------------------------------------------------------------------
            #   never       |  never enrich with an ingress
            #   always      |  always enrich with an ingress, regardless the service type
            #   onClusterIP |  enrich with an ingress only when `mlrun.config.httpdb.nuclio.default_service_type`
            #                  is set to ClusterIP
            #  ---------------------------------------------------------------------
            # Note: adding a mode requires special handling on
            # - mlrun.runtimes.constants.NuclioIngressAddTemplatedIngressModes
            # - mlrun.runtimes.function.enrich_function_with_ingress
            "add_templated_ingress_host_mode": "never",
        },
        "logs": {
            "pipelines": {
                # pull state mode was introduced to have a way to pull the state of a run which was spawned by a
                # pipeline step instead of pulling the state by getting the run logs
                "pull_state": {
                    # enabled - pull state of a run every "pull_state_interval" seconds and pull logs every
                    # "pull_logs_interval" seconds
                    # disabled - pull logs every "pull_logs_default_interval" seconds
                    "mode": "disabled",
                    # those params are used when mode is enabled
                    "pull_logs_interval": 30,  # seconds
                    "pull_state_interval": 5,  # seconds
                },
            },
            # this is the default interval period for pulling logs, if not specified different timeout interval
            "pull_logs_default_interval": 3,  # seconds
            "pull_logs_backoff_no_logs_default_interval": 10,  # seconds
        },
        "authorization": {
            "mode": "none",  # one of none, opa
            "opa": {
                "address": "",
                "request_timeout": 10,
                "permission_query_path": "",
                "permission_filter_path": "",
                "log_level": 0,
            },
        },
        "scheduling": {
            # the minimum interval that will be allowed between two scheduled jobs - e.g. a job wouldn't be
            # allowed to be scheduled to run more then 2 times in X. Can't be less then 1 minute, "0" to disable
            "min_allowed_interval": "10 minutes",
            "default_concurrency_limit": 1,
            # Firing our jobs include things like creating pods which might not be instant, therefore in the case of
            # multiple schedules scheduled to the same time, there might be delays, the default of the scheduler for
            # misfire_grace_time is 1 second, we do not want jobs not being scheduled because of the delays so setting
            # it to None. the default for coalesce it True just adding it here to be explicit
            "scheduler_config": '{"job_defaults": {"misfire_grace_time": null, "coalesce": true}}',
        },
        "projects": {
            "leader": "mlrun",
            "retry_leader_request_on_exception": "enabled",
            "followers": "",
            # This is used as the interval for the sync loop both when mlrun is leader and follower
            "periodic_sync_interval": "1 minute",
            "counters_cache_ttl": "2 minutes",
            # access key to be used when the leader is iguazio and polling is done from it
            "iguazio_access_key": "",
            "iguazio_list_projects_default_page_size": 200,
            "project_owners_cache_ttl": "30 seconds",
        },
        # The API needs to know what is its k8s svc url so it could enrich it in the jobs it creates
        "api_url": "",
        "builder": {
            # setting the docker registry to be used for built images, can include the repository as well, e.g.
            # index.docker.io/<username>, if not included repository will default to mlrun
            "docker_registry": "",
            # dockerconfigjson type secret to attach to kaniko pod.
            # For amazon ECR, the secret is expected to provide AWS credentials. Leave empty to use EC2 IAM policy.
            # https://github.com/GoogleContainerTools/kaniko#pushing-to-amazon-ecr
            "docker_registry_secret": "",
            # whether to allow the docker registry we're pulling from to be insecure. "enabled", "disabled" or "auto"
            # which will resolve by the existence of secret
            "insecure_pull_registry_mode": "auto",
            # whether to allow the docker registry we're pushing to, to be insecure. "enabled", "disabled" or "auto"
            # which will resolve by the existence of secret
            "insecure_push_registry_mode": "auto",
            # the requirement specifier used by the builder when installing mlrun in images when it runs
            # pip install <requirement_specifier>, e.g. mlrun==0.5.4, mlrun~=0.5,
            # git+https://github.com/mlrun/mlrun@development. by default uses the version
            "mlrun_version_specifier": "",
            "kaniko_image": "gcr.io/kaniko-project/executor:v1.8.0",  # kaniko builder image
            "kaniko_init_container_image": "alpine:3.13.1",
            # image for kaniko init container when docker registry is ECR
            "kaniko_aws_cli_image": "amazon/aws-cli:2.7.10",
            # additional docker build args in json encoded base64 format
            "build_args": "",
            "pip_ca_secret_name": "",
            "pip_ca_secret_key": "",
            "pip_ca_path": "/etc/ssl/certs/mlrun/pip-ca-certificates.crt",
            # template for the prefix that the function target image will be enforced to have (as long as it's targeted
            # to be in the configured registry). Supported template values are: {project} {name}
            "function_target_image_name_prefix_template": "func-{project}-{name}",
        },
        "v3io_api": "",
        "v3io_framesd": "",
    },
    "model_endpoint_monitoring": {
        "serving_stream_args": {"shard_count": 1, "retention_period_hours": 24},
        "drift_thresholds": {"default": {"possible_drift": 0.5, "drift_detected": 0.7}},
        "store_prefixes": {
            "default": "v3io:///users/pipelines/{project}/model-endpoints/{kind}",
            "user_space": "v3io:///projects/{project}/model-endpoints/{kind}",
        },
        "batch_processing_function_branch": "master",
        "parquet_batching_max_events": 10000,
        # See mlrun.api.schemas.ModelEndpointStoreType for available options
        "store_type": "kv",
    },
    "secret_stores": {
        "vault": {
            # URLs to access Vault. For example, in a local env (Minikube on Mac) these would be:
            # http://docker.for.mac.localhost:8200
            "url": "",
            "remote_url": "",
            "role": "",
            "token_path": "~/.mlrun/vault",
            "project_service_account_name": "mlrun-vault-{project}",
            "token_ttl": 180000,
            # This config is for debug/testing purposes only!
            "user_token": "",
        },
        "azure_vault": {
            "url": "https://{name}.vault.azure.net",
            "default_secret_name": None,
            "secret_path": "~/.mlrun/azure_vault",
        },
        "kubernetes": {
            # When this is True (the default), all project secrets will be automatically added to each job,
            # unless user asks for a specific list of secrets.
            "auto_add_project_secrets": True,
            "project_secret_name": "mlrun-project-secrets-{project}",
            "auth_secret_name": "mlrun-auth-secrets.{hashed_access_key}",
            "env_variable_prefix": "MLRUN_K8S_SECRET__",
        },
    },
    "feature_store": {
        "data_prefixes": {
            "default": "v3io:///projects/{project}/FeatureStore/{name}/{kind}",
            "nosql": "v3io:///projects/{project}/FeatureStore/{name}/{kind}",
            "redisnosql": "redis:///projects/{project}/FeatureStore/{name}/{kind}",
        },
        "default_targets": "parquet,nosql",
        "default_job_image": "mlrun/mlrun",
        "flush_interval": 300,
    },
    "ui": {
        "projects_prefix": "projects",  # The UI link prefix for projects
        "url": "",  # remote/external mlrun UI url (for hyperlinks)
    },
    "marketplace": {
        "k8s_secrets_project_name": "-marketplace-secrets",
        "catalog_filename": "catalog.json",
        "default_source": {
            # Set to false to avoid creating a global source (for example in a dark site)
            "create": True,
            "name": "mlrun_global_hub",
            "description": "MLRun global function hub",
            "url": "https://raw.githubusercontent.com/mlrun/marketplace",
            "channel": "master",
        },
    },
    "storage": {
        # What type of auto-mount to use for functions. One of: none, auto, v3io_credentials, v3io_fuse, pvc, s3, env.
        # Default is auto - which is v3io_credentials when running on Iguazio. If not Iguazio: pvc if the
        # MLRUN_PVC_MOUNT env is configured or auto_mount_params contain "pvc_name". Otherwise will do nothing (none).
        "auto_mount_type": "auto",
        # Extra parameters to pass to the mount call (will be passed as kwargs). Parameters can be either:
        # 1. A string of comma-separated parameters, using this format: "param1=value1,param2=value2"
        # 2. A base-64 encoded json dictionary containing the list of parameters
        "auto_mount_params": "",
    },
    "default_function_pod_resources": {
        "requests": {"cpu": None, "memory": None, "gpu": None},
        "limits": {"cpu": None, "memory": None, "gpu": None},
    },
    # preemptible node selector and tolerations to be added when running on spot nodes
    "preemptible_nodes": {
        # encoded empty dict
        "node_selector": "e30=",
        # encoded empty list
        "tolerations": "W10=",
    },
    "http_retry_defaults": {
        "max_retries": 3,
        "backoff_factor": 1,
        "status_codes": [500, 502, 503, 504],
    },
    "ce": {
        # ce mode can be one of: "", lite, full
        "mode": "",
    },
    "debug": {
        "expose_internal_api_endpoints": False,
    },
}


class Config:
    _missing = object()

    def __init__(self, cfg=None):
        cfg = {} if cfg is None else cfg

        # Can't use self._cfg = cfg → infinite recursion
        object.__setattr__(self, "_cfg", cfg)

    def __getattr__(self, attr):
        val = self._cfg.get(attr, self._missing)
        if val is self._missing:
            raise AttributeError(attr)

        if isinstance(val, Mapping):
            return self.__class__(val)
        return val

    def __setattr__(self, attr, value):
        # in order for the dbpath setter to work
        if attr == "dbpath":
            super().__setattr__(attr, value)
        else:
            self._cfg[attr] = value

    def __dir__(self):
        return list(self._cfg) + dir(self.__class__)

    def __repr__(self):
        name = self.__class__.__name__
        return f"{name}({self._cfg!r})"

    def update(self, cfg):
        for key, value in cfg.items():
            if hasattr(self, key):
                if isinstance(value, dict):
                    getattr(self, key).update(value)
                else:
                    setattr(self, key, value)

    def dump_yaml(self, stream=None):
        return yaml.dump(self._cfg, stream, default_flow_style=False)

    @classmethod
    def from_dict(cls, dict_):
        return cls(copy.deepcopy(dict_))

    @staticmethod
    def get_build_args():
        build_args = {}
        if config.httpdb.builder.build_args:
            build_args_json = base64.b64decode(
                config.httpdb.builder.build_args
            ).decode()
            build_args = json.loads(build_args_json)

        return build_args

    @staticmethod
    def is_pip_ca_configured():
        return (
            config.httpdb.builder.pip_ca_secret_name
            and config.httpdb.builder.pip_ca_secret_key
            and config.httpdb.builder.pip_ca_path
        )

    @staticmethod
    def get_hub_url():
        if not config.hub_url.endswith("function.yaml"):
            if config.hub_url.startswith("http"):
                return f"{config.hub_url}/{{tag}}/{{name}}/function.yaml"
            elif config.hub_url.startswith("v3io"):
                return f"{config.hub_url}/{{name}}/function.yaml"

        return config.hub_url

    @staticmethod
    def decode_base64_config_and_load_to_object(
        attribute_path: str, expected_type=dict
    ):
        """
        decodes and loads the config attribute to expected type
        :param attribute_path: the path in the default_config e.g. preemptible_nodes.node_selector
        :param expected_type: the object type valid values are : `dict`, `list` etc...
        :return: the expected type instance
        """
        attributes = attribute_path.split(".")
        raw_attribute_value = config
        for part in attributes:
            try:
                raw_attribute_value = raw_attribute_value.__getattr__(part)
            except AttributeError:
                raise mlrun.errors.MLRunNotFoundError(
                    "Attribute does not exist in config"
                )
        # There is a bug in the installer component in iguazio system that causes the configured value to be base64 of
        # null (without conditioning it we will end up returning None instead of empty dict)
        if raw_attribute_value and raw_attribute_value != "bnVsbA==":
            try:
                decoded_attribute_value = base64.b64decode(raw_attribute_value).decode()
            except Exception:
                raise mlrun.errors.MLRunInvalidArgumentTypeError(
                    f"Unable to decode {attribute_path}"
                )
            parsed_attribute_value = json.loads(decoded_attribute_value)
            if type(parsed_attribute_value) != expected_type:
                raise mlrun.errors.MLRunInvalidArgumentTypeError(
                    f"Expected type {expected_type}, got {type(parsed_attribute_value)}"
                )
            return parsed_attribute_value
        return expected_type()

    def get_default_function_node_selector(self) -> dict:
        return self.decode_base64_config_and_load_to_object(
            "default_function_node_selector", dict
        )

    def get_preemptible_node_selector(self) -> dict:
        return self.decode_base64_config_and_load_to_object(
            "preemptible_nodes.node_selector", dict
        )

    def get_preemptible_tolerations(self) -> list:
        return self.decode_base64_config_and_load_to_object(
            "preemptible_nodes.tolerations", list
        )

    def get_default_function_security_context(self) -> dict:
        return self.decode_base64_config_and_load_to_object(
            "function.spec.security_context.default", dict
        )

    def is_preemption_nodes_configured(self):
        if (
            not self.get_preemptible_tolerations()
            and not self.get_preemptible_node_selector()
        ):
            return False
        return True

    @staticmethod
    def get_valid_function_priority_class_names():
        valid_function_priority_class_names = []
        if not config.valid_function_priority_class_names:
            return valid_function_priority_class_names

        # Manually ensure we have only unique values because we want to keep the order and using a set would lose it
        for priority_class_name in config.valid_function_priority_class_names.split(
            ","
        ):
            if priority_class_name not in valid_function_priority_class_names:
                valid_function_priority_class_names.append(priority_class_name)
        return valid_function_priority_class_names

    @staticmethod
    def is_running_on_iguazio() -> bool:
        return config.igz_version is not None and config.igz_version != ""

    @staticmethod
    def get_security_context_enrichment_group_id(user_unix_id: int) -> int:
        enrichment_group_id = int(
            config.function.spec.security_context.enrichment_group_id
        )

        # if enrichment group id is -1 we set group id to user unix id
        if enrichment_group_id == -1:
            if user_unix_id is None:
                raise mlrun.errors.MLRunInvalidArgumentError(
                    "User unix id is required to populate group id when enrichment group id is -1."
                    "See mlrun.config.function.spec.security_context.enrichment_group_id for more details."
                )
            return user_unix_id

        return enrichment_group_id

    @staticmethod
    def get_parsed_igz_version() -> typing.Optional[semver.VersionInfo]:
        if not config.igz_version:
            return None
        try:
            parsed_version = semver.VersionInfo.parse(config.igz_version)
            return parsed_version
        except ValueError:
            # iguazio version is semver compatible only from 3.2, before that it will be something
            # like 3.0_b177_20210806003728
            semver_compatible_igz_version = config.igz_version.split("_")[0]
            return semver.VersionInfo.parse(f"{semver_compatible_igz_version}.0")

    def verify_security_context_enrichment_mode_is_allowed(self):

        # TODO: move SecurityContextEnrichmentModes to a different package so that we could use it here without
        #  importing mlrun.api
        if config.function.spec.security_context.enrichment_mode == "disabled":
            return

        igz_version = self.get_parsed_igz_version()
        if not igz_version:
            raise mlrun.errors.MLRunInvalidArgumentError(
                "Unable to determine if security context enrichment mode is allowed. Missing iguazio version"
            )

        if igz_version < semver.VersionInfo.parse("3.5.1-b1"):
            raise mlrun.errors.MLRunInvalidArgumentError(
                f"Security context enrichment mode enabled (override/retain) "
                f"is not allowed for iguazio version: {igz_version} < 3.5.1"
            )

    def resolve_kfp_url(self, namespace=None):
        if config.kfp_url:
            return config.kfp_url
        igz_version = self.get_parsed_igz_version()
        # TODO: When Iguazio 3.4 will deprecate we can remove this line
        if igz_version and igz_version <= semver.VersionInfo.parse("3.6.0-b1"):
            if namespace is None:
                if not config.namespace:
                    raise mlrun.errors.MLRunNotFoundError(
                        "For KubeFlow Pipelines to function, a namespace must be configured"
                    )
                namespace = config.namespace
            # When instead of host we provided namespace we tackled this issue
            # https://github.com/canonical/bundle-kubeflow/issues/412
            # TODO: When we'll move to kfp 1.4.0 (server side) it should be resolved
            return f"http://ml-pipeline.{namespace}.svc.cluster.local:8888"
        return None

    def resolve_chief_api_url(self) -> str:
        if self.httpdb.clusterization.chief.url:
            return self.httpdb.clusterization.chief.url
        if not self.httpdb.clusterization.chief.service:
            raise mlrun.errors.MLRunNotFoundError(
                "For resolving chief url, chief service name must be provided"
            )
        if self.namespace is None:
            raise mlrun.errors.MLRunNotFoundError(
                "For resolving chief url, namespace must be provided"
            )

        chief_api_url = f"http://{self.httpdb.clusterization.chief.service}.{self.namespace}.svc.cluster.local"
        if config.httpdb.clusterization.chief.port:
            chief_api_url = f"{chief_api_url}:{self.httpdb.clusterization.chief.port}"

        self.httpdb.clusterization.chief.url = chief_api_url
        return self.httpdb.clusterization.chief.url

    @staticmethod
    def get_storage_auto_mount_params():
        auto_mount_params = {}
        if config.storage.auto_mount_params:
            try:
                auto_mount_params = base64.b64decode(
                    config.storage.auto_mount_params, validate=True
                ).decode()
                auto_mount_params = json.loads(auto_mount_params)
            except binascii.Error:
                # Importing here to avoid circular dependencies
                from .utils import list2dict

                # String wasn't base64 encoded. Parse it using a 'p1=v1,p2=v2' format.
                mount_params = config.storage.auto_mount_params.split(",")
                auto_mount_params = list2dict(mount_params)
        if not isinstance(auto_mount_params, dict):
            raise TypeError(
                f"data in storage.auto_mount_params does not resolve to a dictionary: {auto_mount_params}"
            )

        return auto_mount_params

    def get_default_function_pod_resources(
        self, with_gpu_requests=False, with_gpu_limits=False
    ):
        resources = {}
        resource_requirements = ["requests", "limits"]
        for requirement in resource_requirements:
            with_gpu = (
                with_gpu_requests if requirement == "requests" else with_gpu_limits
            )
            resources[
                requirement
            ] = self.get_default_function_pod_requirement_resources(
                requirement, with_gpu
            )
        return resources

    def resolve_runs_monitoring_missing_runtime_resources_debouncing_interval(self):
        return (
            float(self.runs_monitoring_missing_runtime_resources_debouncing_interval)
            if self.runs_monitoring_missing_runtime_resources_debouncing_interval
            else float(config.runs_monitoring_interval) * 2.0
        )

    @staticmethod
    def get_default_function_pod_requirement_resources(
        requirement: str, with_gpu: bool = True
    ):
        """
        :param requirement: kubernetes requirement resource one of the following : requests, limits
        :param with_gpu: whether to return requirement resources with nvidia.com/gpu field (e.g. you cannot specify
         GPU requests without specifying GPU limits) https://kubernetes.io/docs/tasks/manage-gpus/scheduling-gpus/
        :return: a dict containing the defaults resources (cpu, memory, nvidia.com/gpu)
        """
        resources: dict = copy.deepcopy(config.default_function_pod_resources.to_dict())
        gpu_type = "nvidia.com/gpu"
        gpu = "gpu"
        resource_requirement = resources.get(requirement, {})
        resource_requirement.setdefault(gpu)
        if with_gpu:
            resource_requirement[gpu_type] = resource_requirement.pop(gpu)
        else:
            resource_requirement.pop(gpu)
        return resource_requirement

    def to_dict(self):
        return copy.copy(self._cfg)

    @staticmethod
    def reload():
        _populate()

    @property
    def version(self):
        # importing here to avoid circular dependency
        from mlrun.utils.version import Version

        return Version().get()["version"]

    @property
    def kfp_image(self):
        """
        When this configuration is not set we want to set it to mlrun/mlrun, but we need to use the enrich_image method.
        The problem is that the mlrun.utils.helpers module is importing the config (this) module, so we must import the
        module inside this function (and not on initialization), and then calculate this property value here.
        """
        if not self._kfp_image:
            # importing here to avoid circular dependency
            import mlrun.utils.helpers

            return mlrun.utils.helpers.enrich_image_url("mlrun/mlrun")
        return self._kfp_image

    @kfp_image.setter
    def kfp_image(self, value):
        self._kfp_image = value

    @property
    def dask_kfp_image(self):
        """
        See kfp_image property docstring for why we're defining this property
        """
        if not self._dask_kfp_image:
            # importing here to avoid circular dependency
            import mlrun.utils.helpers

            return mlrun.utils.helpers.enrich_image_url("mlrun/ml-base")
        return self._dask_kfp_image

    @dask_kfp_image.setter
    def dask_kfp_image(self, value):
        self._dask_kfp_image = value

    @staticmethod
    def resolve_ui_url():
        # ui_url is deprecated in favor of the ui.url (we created the ui block)
        # since the config class is used in a "recursive" way, we can't use property like we used in other places
        # since the property will need to be url, which exists in other structs as well
        return config.ui.url or config.ui_url

    @property
    def dbpath(self):
        return self._dbpath

    @dbpath.setter
    def dbpath(self, value):
        self._dbpath = value
        if value:
            # importing here to avoid circular dependency
            import mlrun.db

            # when dbpath is set we want to connect to it which will sync configuration from it to the client
            mlrun.db.get_run_db(value, force_reconnect=True)

    @property
    def iguazio_api_url(self):
        """
        we want to be able to run with old versions of the service who runs the API (which doesn't configure this
        value) so we're doing best effort to try and resolve it from other configurations
        TODO: Remove this hack when 0.6.x is old enough
        """
        if not self._iguazio_api_url:
            if self.httpdb.builder.docker_registry and self.igz_version:
                return self._extract_iguazio_api_from_docker_registry_url()
        return self._iguazio_api_url

    def _extract_iguazio_api_from_docker_registry_url(self):
        docker_registry_url = self.httpdb.builder.docker_registry
        # add schema otherwise parsing go wrong
        if "://" not in docker_registry_url:
            docker_registry_url = f"http://{docker_registry_url}"
        parsed_registry_url = urllib.parse.urlparse(docker_registry_url)
        registry_hostname = parsed_registry_url.hostname
        # replace the first domain section (app service name) with dashboard
        first_dot_index = registry_hostname.find(".")
        if first_dot_index < 0:
            # if not found it's not the format we know - can't resolve the api url from the registry url
            return ""
        return f"https://dashboard{registry_hostname[first_dot_index:]}"

    @iguazio_api_url.setter
    def iguazio_api_url(self, value):
        self._iguazio_api_url = value

    def is_api_running_on_k8s(self):
        # determine if the API service is attached to K8s cluster
        # when there is a cluster the .namespace is set
        return True if mlrun.mlconf.namespace else False

    def is_nuclio_detected(self):
        # determine is Nuclio service is detected, when the nuclio_version is not set
        return True if mlrun.mlconf.nuclio_version else False

    def get_v3io_access_key(self):
        # Get v3io access key from the environment
        return os.environ.get("V3IO_ACCESS_KEY")


# Global configuration
config = Config.from_dict(default_config)


def _populate():
    """Populate configuration from config file (if exists in environment) and
    from environment variables.

    populate will run only once, after first call it does nothing.
    """
    global _loaded

    with _load_lock:
        _do_populate()


def _do_populate(env=None):
    global config

    if "MLRUN_ENV_FILE" in os.environ:
        env_file = os.path.expanduser(os.environ["MLRUN_ENV_FILE"])
        dotenv.load_dotenv(env_file, override=True)

    if not config:
        config = Config.from_dict(default_config)
    else:
        config.update(default_config)
    config_path = os.environ.get(env_file_key)
    if config_path:
        with open(config_path) as fp:
            data = yaml.safe_load(fp)

        if not isinstance(data, dict):
            raise TypeError(f"configuration in {config_path} not a dict")

        config.update(data)

    data = read_env(env)
    if data:
        config.update(data)

    # HACK to enable config property to both have dynamic default and to use the value from dict/env like other
    # configurations - we just need a key in the dict that is different than the property name, so simply adding prefix
    # underscore
    config._cfg["_kfp_image"] = config._cfg["kfp_image"]
    del config._cfg["kfp_image"]
    config._cfg["_dask_kfp_image"] = config._cfg["dask_kfp_image"]
    del config._cfg["dask_kfp_image"]
    config._cfg["_iguazio_api_url"] = config._cfg["iguazio_api_url"]
    del config._cfg["iguazio_api_url"]

    _validate_config(config)


def _validate_config(config):
    import mlrun.k8s_utils

    try:
        limits_gpu = config.default_function_pod_resources.limits.gpu
        requests_gpu = config.default_function_pod_resources.requests.gpu
        mlrun.k8s_utils.verify_gpu_requests_and_limits(
            requests_gpu=requests_gpu,
            limits_gpu=limits_gpu,
        )
    except AttributeError:
        pass

    config.verify_security_context_enrichment_mode_is_allowed()


def _convert_resources_to_str(config: dict = None):
    resources_types = ["cpu", "memory", "gpu"]
    resource_requirements = ["requests", "limits"]
    if not config.get("default_function_pod_resources"):
        return
    for requirement in resource_requirements:
        resource_requirement = config.get("default_function_pod_resources").get(
            requirement
        )
        if not resource_requirement:
            continue
        for resource_type in resources_types:
            value = resource_requirement.setdefault(resource_type, None)
            if value is None:
                continue
            resource_requirement[resource_type] = str(value)


def _convert_str(value, typ):
    if typ in (str, _none_type):
        return value

    if typ is bool:
        return strtobool(value)

    # e.g. int('8080') → 8080
    return typ(value)


def read_env(env=None, prefix=env_prefix):
    """Read configuration from environment"""
    env = os.environ if env is None else env

    config = {}
    for key, value in env.items():
        if not key.startswith(env_prefix) or key == env_file_key:
            continue
        try:
            value = json.loads(value)  # values can be JSON encoded
        except ValueError:
            pass  # Leave as string
        key = key[len(env_prefix) :]  # Trim MLRUN_
        path = key.lower().split("__")  # 'A__B' → ['a', 'b']
        cfg = config
        while len(path) > 1:
            name, *path = path
            cfg = cfg.setdefault(name, {})
        cfg[path[0]] = value

    env_dbpath = env.get("MLRUN_DBPATH", "")
    is_remote_mlrun = (
        env_dbpath.startswith("https://mlrun-api.") and "tenant." in env_dbpath
    )
    # It's already a standard to set this env var to configure the v3io api, so we're supporting it (instead
    # of MLRUN_V3IO_API), in remote usage this can be auto detected from the DBPATH
    v3io_api = env.get("V3IO_API")
    if v3io_api:
        config["v3io_api"] = v3io_api
    elif is_remote_mlrun:
        config["v3io_api"] = env_dbpath.replace("https://mlrun-api.", "https://webapi.")

    # It's already a standard to set this env var to configure the v3io framesd, so we're supporting it (instead
    # of MLRUN_V3IO_FRAMESD), in remote usage this can be auto detected from the DBPATH
    v3io_framesd = env.get("V3IO_FRAMESD")
    if v3io_framesd:
        config["v3io_framesd"] = v3io_framesd
    elif is_remote_mlrun:
        config["v3io_framesd"] = env_dbpath.replace(
            "https://mlrun-api.", "https://framesd."
        )

    uisvc = env.get("MLRUN_UI_SERVICE_HOST")
    igz_domain = env.get("IGZ_NAMESPACE_DOMAIN")

    # workaround to try and detect IGZ domain
    if not igz_domain and "MLRUN_HTTPDB__BUILDER__DOCKER_REGISTRY" in env:
        registry = env["MLRUN_HTTPDB__BUILDER__DOCKER_REGISTRY"]
        if registry.startswith("docker-registry.default-tenant"):
            igz_domain = registry[len("docker-registry.") :]
            if ":" in igz_domain:
                igz_domain = igz_domain[: igz_domain.rfind(":")]
            env["IGZ_NAMESPACE_DOMAIN"] = igz_domain

    # workaround wrongly sqldb dsn in 2.8
    if (
        config.get("httpdb", {}).get("dsn")
        == "sqlite:///mlrun.sqlite3?check_same_thread=false"
    ):
        config["httpdb"]["dsn"] = "sqlite:////mlrun/db/mlrun.db?check_same_thread=false"

    # "disabled" is the helm chart default value, we don't want that value to be set cause when this value is set we
    # use it in calls to the Nuclio package, and when the Nuclio package receives a value it simply uses it, and
    # obviously "disabled" is not the right address.. when the Nuclio package doesn't receive a value it doing "best
    # effort" to try and determine the URL, we want this "best effort" so overriding the "disabled" value
    if config.get("nuclio_dashboard_url") == "disabled":
        config["nuclio_dashboard_url"] = ""

    if uisvc and not config.get("ui_url"):
        if igz_domain:
            config["ui_url"] = f"https://mlrun-ui.{igz_domain}"

    if config.get("log_level"):
        import mlrun.utils.logger

        # logger created (because of imports mess) before the config is loaded (in tests), therefore we're changing its
        # level manually
        mlrun.utils.logger.set_logger_level(config["log_level"])
    # The default function pod resource values are of type str; however, when reading from environment variable numbers,
    # it converts them to type int if contains only number, so we want to convert them to str.
    _convert_resources_to_str(config)
    return config


_populate()<|MERGE_RESOLUTION|>--- conflicted
+++ resolved
@@ -75,11 +75,7 @@
     "spark_operator_version": "spark-3",  # the version of the spark operator in use
     "builder_alpine_image": "alpine:3.13.1",  # builder alpine image (as kaniko's initContainer)
     "package_path": "mlrun",  # mlrun pip package
-<<<<<<< HEAD
-    "default_base_image": "yonishelach/mlrun:workflow-api",  # default base image when doing .deploy()
-=======
     "default_base_image": "yonishelach/mlrun:workflow-api-testing",  # default base image when doing .deploy()
->>>>>>> f80e5bb6
     "default_project": "default",  # default project name
     "default_archive": "",  # default remote archive URL (for build tar.gz)
     "mpijob_crd_version": "",  # mpijob crd version (e.g: "v1alpha1". must be in: mlrun.runtime.MPIJobCRDVersions)
