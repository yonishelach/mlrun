--- conflicted
+++ resolved
@@ -51,23 +51,9 @@
   },
   {
    "cell_type": "code",
-   "execution_count": null,
+   "execution_count": 2,
    "metadata": {},
    "outputs": [],
-<<<<<<< HEAD
-   "source": [
-    "# set mlrun db/api path\n",
-    "from os import environ\n",
-    "environ['MLRUN_DBPATH'] = environ.get('MLRUN_DBPATH', 'http://mlrun-api:8080')"
-   ]
-  },
-  {
-   "cell_type": "code",
-   "execution_count": null,
-   "metadata": {},
-   "outputs": [],
-=======
->>>>>>> fb5edfff
    "source": [
     "# set the UI external URL (will generate ui hyperlinks)\n",
     "# %env MLRUN_UI_URL=http://<mlrun-ui-url>:<port>"
@@ -894,11 +880,7 @@
   },
   {
    "cell_type": "code",
-<<<<<<< HEAD
-   "execution_count": null,
-=======
    "execution_count": 16,
->>>>>>> fb5edfff
    "metadata": {},
    "outputs": [],
    "source": [
